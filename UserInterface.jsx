--- conflicted
+++ resolved
@@ -19,25 +19,6 @@
 
     getInitialState() {
         return {
-<<<<<<< HEAD
-            modalWindowIsOpen: true,
-            activeTab: 0,
-            defaultSearchText: '',
-            previewed: null,
-            notification: {
-                title: '',
-                body: ''
-            },
-            notificationisShow: false
-        };
-    },
-    componentWillMount(){
-        var that = this;
-        this.props.terria.error.addEventListener(function(e) {
-            that.setState({
-                notification: e,
-                notificationisShow: true
-=======
             // True if the explorer panel modal window is visible.
             explorerPanelIsVisible: true,
 
@@ -70,7 +51,6 @@
                 notificationIsVisible: true,
                 notificationTitle: e.title,
                 notificationBody: e.message
->>>>>>> 5e6d5993
             });
         });
     },
