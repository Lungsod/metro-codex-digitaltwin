'use strict';

/*global require*/
var webpack = require('webpack');
var configureWebpackForTerriaJS = require('terriajs/buildprocess/configureWebpack');
var ExtractTextPlugin = require("extract-text-webpack-plugin");
var path = require('path');

module.exports = function(devMode, hot) {
    var config = {
        entry: './index.js',
        output: {
            path: 'wwwroot/build',
            filename: 'TerriaMap.js',
            // work around chrome needing the full URL when using sourcemaps (http://stackoverflow.com/questions/34133808/webpack-ots-parsing-error-loading-fonts/34133809#34133809)
            publicPath: hot ? 'http://localhost:3003/build/' : 'build/',
            sourcePrefix: '' // to avoid breaking multi-line string literals by inserting extra tabs.
        },
        devtool: devMode ? 'cheap-inline-source-map' : 'source-map',
        module: {
            loaders: [
                {
                    test: /\.(js|jsx)$/,
                    include: [
                        path.resolve(__dirname, '..', 'index.js'),
                        path.resolve(__dirname, '..', 'lib')
                    ],
                    loader: require.resolve('babel-loader'),
                    query: {
                        sourceMap: false, // generated sourcemaps are currently bad, see https://phabricator.babeljs.io/T7257
                        presets: ['es2015', 'react'],
                        plugins: [
                            require.resolve('jsx-control-statements')
                        ]
                    }
                },
                {
                    test: /\.(png|jpg|svg|gif)$/,
                    include: path.resolve(__dirname, '..', 'wwwroot', 'images'),
                    loader: require.resolve('url-loader'),
                    query: {
                        limit: 8192
                    }
                },
                {
<<<<<<< HEAD
                    test: /TerriaMap\.scss$/,
=======
                    test: /\.scss$/,
                    include: [path.resolve(__dirname, '..', 'lib'), path.resolve(__dirname, '..', 'nationalmap.scss')],
>>>>>>> d43aff21
                    loader: hot ?
                        require.resolve('style-loader') + '!' +
                        require.resolve('css-loader') + '?sourceMap&modules&camelCase&localIdentName=nm-[name]__[local]&importLoaders=2!' +
                        require.resolve('resolve-url-loader') + '?sourceMap!' +
                        require.resolve('sass-loader') + '?sourceMap'
                     : ExtractTextPlugin.extract(
                        require.resolve('css-loader') + '?sourceMap&modules&camelCase&localIdentName=nm-[name]__[local]&importLoaders=2!' +
                        require.resolve('resolve-url-loader') + '?sourceMap!' +
                        require.resolve('sass-loader') + '?sourceMap',
                        {
                            publicPath: ''
                        }
                    )
                }
            ]
        },
        plugins: [
            new webpack.DefinePlugin({
                'process.env': {
                    'NODE_ENV': devMode ? '"development"' : '"production"'
                }
            }),
            new ExtractTextPlugin("TerriaMap.css", {disable: hot, ignoreOrder: true})
        ]
    };

    return configureWebpackForTerriaJS(path.dirname(require.resolve('terriajs/package.json')), config, devMode, hot, ExtractTextPlugin);
}<|MERGE_RESOLUTION|>--- conflicted
+++ resolved
@@ -43,12 +43,8 @@
                     }
                 },
                 {
-<<<<<<< HEAD
-                    test: /TerriaMap\.scss$/,
-=======
                     test: /\.scss$/,
                     include: [path.resolve(__dirname, '..', 'lib'), path.resolve(__dirname, '..', 'nationalmap.scss')],
->>>>>>> d43aff21
                     loader: hot ?
                         require.resolve('style-loader') + '!' +
                         require.resolve('css-loader') + '?sourceMap&modules&camelCase&localIdentName=nm-[name]__[local]&importLoaders=2!' +
