'use strict';

/*global require*/
var configureWebpackForTerriaJS = require('terriajs/buildprocess/configureWebpack');
var path = require('path');

var config = {
    entry: './index.js',
    output: {
        path: 'wwwroot/build',
<<<<<<< HEAD
        filename: 'TerriaMap.js',
        publicPath: 'build/'
=======
        filename: 'nationalmap.js',
        publicPath: 'build/',
        sourcePrefix: '' // to avoid breaking multi-line string literals by inserting extra tabs.
>>>>>>> 073e37d1
    },
    devtool: 'source-map',
    module: {
        loaders: [
            {
                test: path.resolve(__dirname, '..', 'lib', 'Views'),
                loader: require.resolve('raw-loader')
            }
        ]
    }
};

configureWebpackForTerriaJS(path.dirname(require.resolve('terriajs/package.json')), config);

module.exports = config;<|MERGE_RESOLUTION|>--- conflicted
+++ resolved
@@ -8,14 +8,9 @@
     entry: './index.js',
     output: {
         path: 'wwwroot/build',
-<<<<<<< HEAD
         filename: 'TerriaMap.js',
-        publicPath: 'build/'
-=======
-        filename: 'nationalmap.js',
         publicPath: 'build/',
         sourcePrefix: '' // to avoid breaking multi-line string literals by inserting extra tabs.
->>>>>>> 073e37d1
     },
     devtool: 'source-map',
     module: {
