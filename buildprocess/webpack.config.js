'use strict';

/*global require*/
var webpack = require('webpack');
var configureWebpackForTerriaJS = require('terriajs/buildprocess/configureWebpack');
var ExtractTextPlugin = require("extract-text-webpack-plugin");
var path = require('path');

module.exports = function(devMode, hot) {
    var config = {
        entry: './index.js',
        output: {
            path: 'wwwroot/build',
            filename: 'TerriaMap.js',
            // work around chrome needing the full URL when using sourcemaps (http://stackoverflow.com/questions/34133808/webpack-ots-parsing-error-loading-fonts/34133809#34133809)
            publicPath: hot ? 'http://localhost:3003/build/' : 'build/',
            sourcePrefix: '' // to avoid breaking multi-line string literals by inserting extra tabs.
        },
        devtool: devMode ? 'cheap-inline-source-map' : 'source-map',
        module: {
            loaders: [
                {
<<<<<<< HEAD
                    test: /\.jsx?$/,
=======
                    test: /\.(js|jsx)$/,
>>>>>>> 8e7db475
                    include: [
                        path.resolve(__dirname, '..', 'index.js'),
                        path.resolve(__dirname, '..', 'lib')
                    ],
                    loader: require.resolve('babel-loader'),
                    query: {
                        sourceMap: false, // generated sourcemaps are currently bad, see https://phabricator.babeljs.io/T7257
                        presets: ['es2015', 'react'],
                        plugins: [
                            require.resolve('jsx-control-statements')
                        ]
                    }
                },
                {
                    test: /\.(png|jpg|svg|gif)$/,
                    include: path.resolve(__dirname, '..', 'wwwroot', 'images'),
                    loader: require.resolve('url-loader'),
                    query: {
                        limit: 8192
                    }
                },
                {
<<<<<<< HEAD
                    test: /global\.scss$/,
=======
                    test: /\.scss$/,
                    include: [path.resolve(__dirname, '..', 'lib'), path.resolve(__dirname, '..', 'TerriaMap.scss')],
>>>>>>> 8e7db475
                    loader: hot ?
                        require.resolve('style-loader') + '!' +
                        require.resolve('css-loader') + '?sourceMap&modules&camelCase&localIdentName=nm-[name]__[local]&importLoaders=2!' +
                        require.resolve('resolve-url-loader') + '?sourceMap!' +
                        require.resolve('sass-loader') + '?sourceMap'
                     : ExtractTextPlugin.extract(
                        require.resolve('css-loader') + '?sourceMap&modules&camelCase&localIdentName=nm-[name]__[local]&importLoaders=2!' +
                        require.resolve('resolve-url-loader') + '?sourceMap!' +
                        require.resolve('sass-loader') + '?sourceMap',
                        {
                            publicPath: ''
                        }
                    )
                }
            ]
        },
        plugins: [
            new webpack.DefinePlugin({
                'process.env': {
                    'NODE_ENV': devMode ? '"development"' : '"production"'
                }
            }),
            new ExtractTextPlugin("TerriaMap.css", {disable: hot, ignoreOrder: true})
        ]
    };

    return configureWebpackForTerriaJS(path.dirname(require.resolve('terriajs/package.json')), config, devMode, hot, ExtractTextPlugin);
}<|MERGE_RESOLUTION|>--- conflicted
+++ resolved
@@ -20,11 +20,7 @@
         module: {
             loaders: [
                 {
-<<<<<<< HEAD
-                    test: /\.jsx?$/,
-=======
                     test: /\.(js|jsx)$/,
->>>>>>> 8e7db475
                     include: [
                         path.resolve(__dirname, '..', 'index.js'),
                         path.resolve(__dirname, '..', 'lib')
@@ -47,12 +43,8 @@
                     }
                 },
                 {
-<<<<<<< HEAD
                     test: /global\.scss$/,
-=======
-                    test: /\.scss$/,
                     include: [path.resolve(__dirname, '..', 'lib'), path.resolve(__dirname, '..', 'TerriaMap.scss')],
->>>>>>> 8e7db475
                     loader: hot ?
                         require.resolve('style-loader') + '!' +
                         require.resolve('css-loader') + '?sourceMap&modules&camelCase&localIdentName=nm-[name]__[local]&importLoaders=2!' +
@@ -80,4 +72,4 @@
     };
 
     return configureWebpackForTerriaJS(path.dirname(require.resolve('terriajs/package.json')), config, devMode, hot, ExtractTextPlugin);
-}+};