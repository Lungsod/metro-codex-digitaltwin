--- conflicted
+++ resolved
@@ -13,12 +13,8 @@
             path: 'wwwroot/build',
             filename: 'nationalmap.js',
             // work around chrome needing the full URL when using sourcemaps (http://stackoverflow.com/questions/34133808/webpack-ots-parsing-error-loading-fonts/34133809#34133809)
-<<<<<<< HEAD
-            publicPath: hot ? 'http://localhost:3003/build/' : 'build/'
-=======
-            publicPath: hot ? 'http://localhost:3003/build/' : '/build/',
+            publicPath: hot ? 'http://localhost:3003/build/' : 'build/',
             sourcePrefix: '' // to avoid breaking multi-line string literals by inserting extra tabs.
->>>>>>> c14d1325
         },
         devtool: devMode ? 'cheap-inline-source-map' : 'source-map',
         module: {
