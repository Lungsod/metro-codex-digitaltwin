{
  "catalog": [
    {
      "items": [
        {
          "items": [
            {
              "layers": "public:MyBroadband_Map",
              "parameters": {
                "tiled": true
              },
              "dataUrlType": "none",
              "clipToRectangle": true,
              "description": "[Licence](http://creativecommons.org/licenses/by/3.0/au/)<br/>[More Info](https://www.mybroadband.communications.gov.au)",
              "name": "Broadband Map",
              "rectangle": [
                "96.799393",
                "-43.598214999057824",
                "153.63925700000001",
                "-9.2159219997013"
              ],
              "dataCustodian": "[Department of Communications](http://www.communications.gov.au/)",
              "url": "https://programs.communications.gov.au/geoserver/ows",
              "type": "wms"
            },
            {
              "layers": "public:MyBroadband_Availability",
              "parameters": {
                "tiled": true
              },
              "dataUrlType": "none",
              "clipToRectangle": true,
              "description": "[Licence](http://creativecommons.org/licenses/by/3.0/au/)<br/>[More Info](https://www.mybroadband.communications.gov.au)",
              "name": "Broadband Availability",
              "rectangle": [
                "96.799393",
                "-43.598214999057824",
                "153.63925700000001",
                "-9.2159219997013"
              ],
              "dataCustodian": "[Department of Communications](http://www.communications.gov.au/)",
              "url": "https://programs.communications.gov.au/geoserver/ows",
              "type": "wms"
            },
            {
              "layers": "public:MyBroadband_Availability_no_outline",
              "parameters": {
                "tiled": true
              },
              "dataUrlType": "none",
              "clipToRectangle": true,
              "description": "[Licence](http://creativecommons.org/licenses/by/3.0/au/)<br/>[More Info](https://www.mybroadband.communications.gov.au)",
              "name": "Broadband Availability no Borders",
              "rectangle": [
                "96.799393",
                "-43.598214999057824",
                "153.63925700000001",
                "-9.2159219997013"
              ],
              "dataCustodian": "[Department of Communications](http://www.communications.gov.au/)",
              "url": "https://programs.communications.gov.au/geoserver/ows",
              "type": "wms"
            },
            {
              "layers": "public:MyBroadband_Quality",
              "parameters": {
                "tiled": true
              },
              "dataUrlType": "none",
              "clipToRectangle": true,
              "description": "[Licence](http://creativecommons.org/licenses/by/3.0/au/)<br/>[More Info](https://www.mybroadband.communications.gov.au)",
              "name": "Broadband Quality",
              "rectangle": [
                "96.799393",
                "-43.598214999057824",
                "153.63925700000001",
                "-9.2159219997013"
              ],
              "dataCustodian": "[Department of Communications](http://www.communications.gov.au/)",
              "url": "https://programs.communications.gov.au/geoserver/ows",
              "type": "wms"
            },
            {
              "layers": "public:MyBroadband_ADSL_Quality",
              "parameters": {
                "tiled": true
              },
              "dataUrlType": "none",
              "clipToRectangle": true,
              "description": "[Licence](http://creativecommons.org/licenses/by/3.0/au/)<br/>[More Info](https://www.mybroadband.communications.gov.au)",
              "name": "Broadband ADSL Quality",
              "rectangle": [
                "96.799393",
                "-43.598214999057824",
                "153.63925700000001",
                "-9.2159219997013"
              ],
              "dataCustodian": "[Department of Communications](http://www.communications.gov.au/)",
              "url": "https://programs.communications.gov.au/geoserver/ows",
              "type": "wms"
            },
            {
              "layers": "public:MyBroadband_ADSL_Quality_no_outline",
              "parameters": {
                "tiled": true
              },
              "dataUrlType": "none",
              "clipToRectangle": true,
              "description": "[Licence](http://creativecommons.org/licenses/by/3.0/au/)<br/>[More Info](https://www.mybroadband.communications.gov.au)",
              "name": "Broadband ADSL Quality no Borders",
              "rectangle": [
                "96.799393",
                "-43.598214999057824",
                "153.63925700000001",
                "-9.2159219997013"
              ],
              "dataCustodian": "[Department of Communications](http://www.communications.gov.au/)",
              "url": "https://programs.communications.gov.au/geoserver/ows",
              "type": "wms"
            },
            {
              "layers": "public:MyBroadband_ADSL_Availability",
              "parameters": {
                "tiled": true
              },
              "dataUrlType": "none",
              "clipToRectangle": true,
              "description": "[Licence](http://creativecommons.org/licenses/by/3.0/au/)<br/>[More Info](https://www.mybroadband.communications.gov.au)",
              "name": "Broadband ADSL Availability",
              "rectangle": [
                "96.799393",
                "-43.598214999057824",
                "153.63925700000001",
                "-9.2159219997013"
              ],
              "dataCustodian": "[Department of Communications](http://www.communications.gov.au/)",
              "url": "https://programs.communications.gov.au/geoserver/ows",
              "type": "wms"
            },
            {
              "layers": "public:MyBroadband_ADSL_Availability_no_outline",
              "parameters": {
                "tiled": true
              },
              "dataUrlType": "none",
              "clipToRectangle": true,
              "description": "[Licence](http://creativecommons.org/licenses/by/3.0/au/)<br/>[More Info](https://www.mybroadband.communications.gov.au)",
              "name": "Broadband ADSL Availability no Borders",
              "rectangle": [
                "96.799393",
                "-43.598214999057824",
                "153.63925700000001",
                "-9.2159219997013"
              ],
              "dataCustodian": "[Department of Communications](http://www.communications.gov.au/)",
              "url": "https://programs.communications.gov.au/geoserver/ows",
              "type": "wms"
            },
            {
              "legendUrl": "",
              "dataUrl": "http://data.gov.au/dataset/community-reports-of-poor-or-no-mobile-coverage",
              "dataUrlType": "direct",
              "tableStyle": {
                "colorMap": [
                  {
                    "color": "rgba(64, 64, 255,1.00)",
                    "offset": 0
                  }
                ]
              },
              "description": "Between December 2013 and August 2014 the Government accepted reports from individuals and community representatives about locations with poor or no mobile coverage. The reported locations have been included in a database that has been shared with mobile network operators and infrastructure providers to assist them in preparing funding proposals for the Mobile Black Spot Programme. Further information on the programme is available on the Department of Communications’ website [www.communications.gov.au/mobile_coverage](http://www.communications.gov.au/mobile_coverage). These locations have not been independently tested to verify the level of mobile coverage.<br/>[Licence](http://creativecommons.org/licenses/by/3.0/au/)",
              "name": "Mobile Black Spot Database",
              "rectangle": [
                "96.799393",
                "-43.598214999057824",
                "153.63925700000001",
                "-9.2159219997013"
              ],
              "dataCustodian": "[Department of Communications](http://www.communications.gov.au/)",
              "url": "http://www.data.gov.au/dataset/7be6e3ee-043a-4c47-a6eb-a97702419ccd/resource/c6b211ad-3aa2-4f53-8427-01b52a6433a7/download/mobileblackspotdatabase.csv",
<<<<<<< HEAD
              "type": "csv"
=======
              "legendUrl": "",
              "dataUrl": "http://data.gov.au/dataset/community-reports-of-poor-or-no-mobile-coverage"
            },
            {
              "tableStyle": {
                "imageUrl": "images/square.png",
                "colorMap": [
                  {
                    "color": "rgba(255, 255, 255,1.00)",
                    "offset": 0
                  }
                ]
              },
              "name": "Mobile Black Spot Programme - Funded Base Stations",
              "description": "The Australian Government's $100 million Mobile Black Spot Programme will deliver almost 500 new or upgraded mobile base stations around Australia - 429 Telstra base stations and 70 Vodafone base stations. The first base stations funded under the Programme will be rolled out before the end of 2015 and the rollout will continue for a three year period. The rollout sequence will be determined by Telstra and Vodafone based on various factors including obtaining local government planning approvals. Further information on the Programme is available on the Department of Communications' website www.communications.gov.au/mobile_coverage.",
              "dataCustodian": "[Department of Communications](http://www.communications.gov.au/)",
              "type": "csv",
              "url": "https://s3-ap-southeast-2.amazonaws.com/nationalmap-data/mbsp-fbs.csv",
              "legendUrl": "",
              "dataUrlType": "direct",
              "dataUrl": "http://data.gov.au/dataset/mobile-black-spot-programme-funded-base-stations"
>>>>>>> 0d9af904
            }
          ],
          "type": "group",
          "name": "Communications"
        }
      ],
      "type": "group",
      "isOpen": true,
      "name": "National Data Sets"
    }
  ]
}<|MERGE_RESOLUTION|>--- conflicted
+++ resolved
@@ -178,11 +178,7 @@
               ],
               "dataCustodian": "[Department of Communications](http://www.communications.gov.au/)",
               "url": "http://www.data.gov.au/dataset/7be6e3ee-043a-4c47-a6eb-a97702419ccd/resource/c6b211ad-3aa2-4f53-8427-01b52a6433a7/download/mobileblackspotdatabase.csv",
-<<<<<<< HEAD
               "type": "csv"
-=======
-              "legendUrl": "",
-              "dataUrl": "http://data.gov.au/dataset/community-reports-of-poor-or-no-mobile-coverage"
             },
             {
               "tableStyle": {
@@ -202,7 +198,6 @@
               "legendUrl": "",
               "dataUrlType": "direct",
               "dataUrl": "http://data.gov.au/dataset/mobile-black-spot-programme-funded-base-stations"
->>>>>>> 0d9af904
             }
           ],
           "type": "group",
