--- conflicted
+++ resolved
@@ -4,18 +4,10 @@
       "type": "ckan",
       "name": "South Australian Government",
       "url": "https://data.sa.gov.au/data",
-<<<<<<< HEAD
-      "groupBy": "organization",
-      "minimumMaxScaleDenominator": 10000000000,
-      "filterByWmsGetCapabilities": false,
-      "filterQuery": [
-        "fq=+(res_format%3ageojson%20OR%20res_format%3acsv-geo-au%20OR%20res_format%3aaus-geo-csv)&q=-organization%3acommonwealth-datasets"
-=======
       "minimumMaxScaleDenominator": 10000000000,
       "filterByWmsGetCapabilities": false,
       "filterQuery": [
         "fq=+(res_format%3ageojson%20OR%20res_format%3acsv-geo-au%20OR%20res_format%3aaus-geo-csv)&q=jurisdiction%3a\"Government%20of%20South%20Australia\""
->>>>>>> 47549a52
       ],
       "includeWms": false,
       "includeCsv": true,
