#cloud-config

# update and install packages, reboot if necessary
apt_sources:
  - source: deb https://deb.nodesource.com/node_8.x trusty main
    keyid: 1655a0ab68576280

package_upgrade: true
package_reboot_if_required: true
packages:
 - ntp
 - python-pip
 - nodejs
 - varnish
 - gdal-bin

# any files to create
write_files:

 - path: /etc/default/varnish
   content: |
    START=yes
    NFILES=131072
    MEMLOCK=82000
<<<<<<< HEAD
    DAEMON_OPTS="-a :80 -T localhost:6082 -f /etc/varnish/default.vcl -S /etc/varnish/secret -s memcache=malloc,2G -s filecache=file,/tmp/varnish_storage.bin,10G"
=======
    DAEMON_OPTS="-a :80 -T localhost:6082 -f /etc/varnish/default.vcl -S /etc/varnish/secret -s memcache=malloc,1G -s filecache=file,/tmp/varnish_storage.bin,10G"
  
 - path: /etc/rsyslog.d/30-natmap.conf
   content: |
    :syslogtag, isequal, "natmap:" /var/log/natmap.log
    & ~

 - path: /etc/init/natmap.conf
   content: |
    start on (net-device-up and local-filesystems and runlevel [2345])
    stop on runlevel [016]
    console log
    exec bash -c "cd /opt/{{deploymentName}} && /opt/{{deploymentName}}/node_modules/terriajs-server/run_server.sh --config-file /opt/{{deploymentName}}/productionserverconfig.json 2>&1 | logger -t natmap"
>>>>>>> fd9d9070

# run all the commands to set this instance up
runcmd:
 - echo 'APT::Periodic::Unattended-Upgrade "1";' >> /etc/apt/apt.conf.d/10periodic
 - pip install awscli

# copy and extract the webapps from S3
 - mkdir /tmp/ramfs

# TerriaJS app
 - mount -t ramfs ramfs /tmp/ramfs
 - aws s3 cp --region ap-southeast-2 s3://terria-apps/map/{{deploymentName}}.tar.gz /tmp/ramfs/
 - mkdir /opt/{{deploymentName}}
 - tar xzf /tmp/ramfs/{{deploymentName}}.tar.gz -C /opt/{{deploymentName}}
 - ARCHIVE_DIR=`sha256sum /tmp/ramfs/{{deploymentName}}.tar.gz | awk '{print $1}'`
 - mkdir -p /opt/{{deploymentName}}/wwwroot/$ARCHIVE_DIR
 - cp /tmp/ramfs/{{deploymentName}}.tar.gz /opt/{{deploymentName}}/wwwroot/$ARCHIVE_DIR
 - cp /opt/{{deploymentName}}/varnish/default.vcl /etc/varnish
 - umount /tmp/ramfs

# Create service
 - cd /opt/{{deploymentName}}
 - ./node_modules/pm2/bin/pm2 startup upstart -u ubuntu --hp /home/ubuntu
 - sudo -u ubuntu ./node_modules/.bin/pm2 start ecosystem-production.config.js --update-env --env production
 - sudo -u ubuntu ./node_modules/.bin/pm2 save

# start/restart services
 - service rsyslog restart
 - service varnish restart<|MERGE_RESOLUTION|>--- conflicted
+++ resolved
@@ -22,23 +22,7 @@
     START=yes
     NFILES=131072
     MEMLOCK=82000
-<<<<<<< HEAD
-    DAEMON_OPTS="-a :80 -T localhost:6082 -f /etc/varnish/default.vcl -S /etc/varnish/secret -s memcache=malloc,2G -s filecache=file,/tmp/varnish_storage.bin,10G"
-=======
     DAEMON_OPTS="-a :80 -T localhost:6082 -f /etc/varnish/default.vcl -S /etc/varnish/secret -s memcache=malloc,1G -s filecache=file,/tmp/varnish_storage.bin,10G"
-  
- - path: /etc/rsyslog.d/30-natmap.conf
-   content: |
-    :syslogtag, isequal, "natmap:" /var/log/natmap.log
-    & ~
-
- - path: /etc/init/natmap.conf
-   content: |
-    start on (net-device-up and local-filesystems and runlevel [2345])
-    stop on runlevel [016]
-    console log
-    exec bash -c "cd /opt/{{deploymentName}} && /opt/{{deploymentName}}/node_modules/terriajs-server/run_server.sh --config-file /opt/{{deploymentName}}/productionserverconfig.json 2>&1 | logger -t natmap"
->>>>>>> fd9d9070
 
 # run all the commands to set this instance up
 runcmd:
