'use strict';

/*global require*/
// Every module required-in here must be a `dependency` in package.json, not just a `devDependency`,
// This matters if ever we have gulp tasks run from npm, especially post-install ones.
var gulp = require('gulp');
var gutil = require('gulp-util');
<<<<<<< HEAD
var browserify = require('browserify');
var jshint = require('gulp-jshint');
var less = require('gulp-less');
var uglify = require('gulp-uglify');
var rename = require('gulp-rename');
var sourcemaps = require('gulp-sourcemaps');
var exorcist = require('exorcist');
var buffer = require('vinyl-buffer');
var transform = require('vinyl-transform');
var source = require('vinyl-source-stream');
var watchify = require('watchify');
var NpmImportPlugin = require('less-plugin-npm-import');
var jsoncombine = require('gulp-jsoncombine');
var generateSchema = require('generate-terriajs-schema');
var validateSchema = require('terriajs-schema');

var appJSName = 'terria.js';
var appCssName = 'terria.css';
var specJSName = 'terria-tests.js';
var appEntryJSName = './index.js';
var terriaJSSource = 'node_modules/terriajs/wwwroot';
var terriaJSDest = 'wwwroot/build/TerriaJS';
var testGlob = './test/**/*.js';

var watching = false; // if we're in watch mode, we try to never quit.
var watchOptions = { poll:1000, interval: 1000 }; // time between watch intervals. OSX hates short intervals. Different versions of Gulp use different options.

// Create the build directory, because browserify flips out if the directory that might
// contain an existing source map doesn't exist.

if (!fs.existsSync('wwwroot/build')) {
    fs.mkdirSync('wwwroot/build');
}
=======
var path = require('path');

gulp.task('build', ['build-css', 'copy-terriajs-assets', 'build-app']);
gulp.task('release', ['build-css', 'copy-terriajs-assets', 'release-app', 'make-editor-schema']);
gulp.task('watch', ['watch-css', 'watch-terriajs-assets', 'watch-app']);
gulp.task('default', ['lint', 'build']);

var watchOptions = {
    interval: 1000
};

gulp.task('build-app', ['write-version'], function(done) {
    var runWebpack = require('terriajs/buildprocess/runWebpack.js');
    var webpack = require('webpack');
    var webpackConfig = require('./buildprocess/webpack.config.js');
>>>>>>> f37a4ad9

    runWebpack(webpack, webpackConfig, done);
});

gulp.task('release-app', ['write-version'], function(done) {
    var runWebpack = require('terriajs/buildprocess/runWebpack.js');
    var webpack = require('webpack');
    var webpackConfig = require('./buildprocess/webpack.config.js');

    runWebpack(webpack, Object.assign({}, webpackConfig, {
        devtool: 'source-map',
        plugins: [
            new webpack.optimize.UglifyJsPlugin(),
            new webpack.optimize.DedupePlugin(),
            new webpack.optimize.OccurrenceOrderPlugin()
        ].concat(webpackConfig.plugins || [])
    }), done);
});

gulp.task('watch-app', function(done) {
    var fs = require('fs');
    var watchWebpack = require('terriajs/buildprocess/watchWebpack');
    var webpack = require('webpack');
    var webpackConfig = require('./buildprocess/webpack.config.js');

    fs.writeFileSync('version.js', 'module.exports = \'Development Build\';');
    watchWebpack(webpack, webpackConfig, done);
});

gulp.task('build-css', function() {
    var less = require('gulp-less');
    var NpmImportPlugin = require('less-plugin-npm-import');
    var rename = require('gulp-rename');

    return gulp.src('./index.less')
        .on('error', onError)
        .pipe(less({
            plugins: [
                new NpmImportPlugin()
            ]
        }))
        .pipe(rename('nationalmap.css'))
        .pipe(gulp.dest('./wwwroot/build/'));
});

<<<<<<< HEAD
gulp.task('build', ['build-css', 'merge-datasources', 'build-app', 'build-specs']);

gulp.task('release-app', ['prepare'], function() {
    return build(appJSName, appEntryJSName, true);
});

gulp.task('release-specs', ['prepare'], function() {
    return build(specJSName, glob.sync(testGlob), true);
});

// Generate new schema for editor, and copy it over whatever version came with editor.
gulp.task('make-editor-schema', ['copy-editor'], function(done) {
    generateSchema({
        source: 'node_modules/terriajs',
        dest: 'wwwroot/editor',
        noversionsubdir: true,
        editor: true,
        quiet: true
    }).then(done);
});

gulp.task('copy-editor', function() {
    return gulp.src('./node_modules/terriajs-catalog-editor/**')
        .pipe(gulp.dest('./wwwroot/editor'));
});

gulp.task('release', ['build-css', 'merge-datasources', 'release-app', 'release-specs', 'make-editor-schema', 'validate']);

// Generate new schema for validator, and copy it over whatever version came with validator.
gulp.task('make-validator-schema', function(done) {
    generateSchema({
        source: 'node_modules/terriajs',
        dest: 'node_modules/terriajs-schema/schema',
        quiet: true
    }).then(done);
});

gulp.task('validate', ['merge-datasources', 'make-validator-schema'], function() {
    return validateSchema({
        terriajsdir: 'node_modules/terriajs',
        _: glob.sync(['datasources/00_National_Data_Sets/*.json', 'wwwroot/init/*.json', '!wwwroot/init/nm.json'])
    }).then(function(result) {
        if (result && !watching) {
            // We should abort here. But currently we can't resolve the situation where a data source legitimately
            // uses some new feature not present in the latest published TerriaJS.
            //process.exit(result);
        }
    });
});
=======
gulp.task('watch-css', ['build-css'], function() {
    var terriaStylesGlob = path.join(getPackageRoot('terriajs'), 'lib', 'Styles', '**', '*.less');
    var appStylesGlob = path.join(__dirname, 'lib', 'Styles', '**', '*.less');
    return gulp.watch(['./index.less', terriaStylesGlob, appStylesGlob], watchOptions, ['build-css']);
});

gulp.task('copy-terriajs-assets', function() {
    var terriaWebRoot = path.join(getPackageRoot('terriajs'), 'wwwroot');
    var sourceGlob = path.join(terriaWebRoot, '**');
    var destPath = path.resolve(__dirname, 'wwwroot', 'build', 'TerriaJS');
>>>>>>> f37a4ad9

    return gulp
        .src([ sourceGlob ], { base: terriaWebRoot })
        .pipe(gulp.dest(destPath));
});

gulp.task('watch-terriajs-assets', ['copy-terriajs-assets'], function() {
    var terriaWebRoot = path.join(getPackageRoot('terriajs'), 'wwwroot');
    var sourceGlob = path.join(terriaWebRoot, '**');

<<<<<<< HEAD
gulp.task('watch-css', ['build-css'], function() {
    return gulp.watch(['./index.less', './node_modules/terriajs/lib/Styles/*.less', './lib/Styles/*.less'], watchOptions, ['build-css']);
});

gulp.task('watch-datasource-groups', ['merge-groups'], function() {
    return gulp.watch('datasources/00_National_Data_Sets/*.json', watchOptions, [ 'merge-groups', 'merge-catalog' ]);
});

gulp.task('watch-datasource-catalog', ['merge-catalog'], function() {
    return gulp.watch('datasources/*.json', watchOptions, [ 'merge-catalog' ]);
=======
    return gulp.watch(sourceGlob, watchOptions, [ 'copy-terriajs-assets' ]);
});

// Generate new schema for editor, and copy it over whatever version came with editor.
gulp.task('make-editor-schema', ['copy-editor'], function() {
    var generateSchema = require('generate-terriajs-schema');

    return generateSchema({
        source: getPackageRoot('terriajs'),
        dest: 'wwwroot/editor',
        noversionsubdir: true,
        editor: true,
        quiet: true
    });
>>>>>>> f37a4ad9
});

gulp.task('copy-editor', function() {
    var glob = path.join(getPackageRoot('terriajs-catalog-editor'), '**');

<<<<<<< HEAD
gulp.task('watch-terriajs', ['prepare-terriajs'], function() {
    return gulp.watch(terriaJSSource + '/**', watchOptions, [ 'prepare-terriajs' ]);
=======
    return gulp.src(glob)
        .pipe(gulp.dest('./wwwroot/editor'));
>>>>>>> f37a4ad9
});

gulp.task('lint', function() {
    var runExternalModule = require('terriajs/buildprocess/runExternalModule');

    runExternalModule('eslint/bin/eslint.js', [
        '-c', path.join(getPackageRoot('terriajs'), '.eslintrc'),
        '--ignore-pattern', 'lib/ThirdParty',
        '--max-warnings', '0',
        'index.js',
        'lib'
    ]);
});

gulp.task('write-version', function() {
    var fs = require('fs');
    var spawnSync = require('child_process').spawnSync;

    // Get a version string from "git describe".
    var version = spawnSync('git', ['describe']).stdout.toString().trim();
    var isClean = spawnSync('git', ['status', '--porcelain']).stdout.toString().length === 0;
    if (!isClean) {
        version += ' (plus local modifications)';
    }

    fs.writeFileSync('version.js', 'module.exports = \'' + version + '\';');
});

function onError(e) {
    if (e.code === 'EMFILE') {
        console.error('Too many open files. You should run this command:\n    ulimit -n 2048');
        process.exit(1);
    } else if (e.code === 'ENOSPC') {
        console.error('Too many files to watch. You should run this command:\n' +
                    '    echo fs.inotify.max_user_watches=524288 | sudo tee -a /etc/sysctl.conf && sudo sysctl -p');
        process.exit(1);
    }
    gutil.log(e.message);
    process.exit(1);
}

<<<<<<< HEAD
var bundle = function(name, bundler, minify) {
    // Get a version string from "git describe".
    var version = spawnSync('git', ['describe']).stdout.toString().trim();
    var isClean = spawnSync('git', ['status', '--porcelain']).stdout.toString().length === 0;
    if (!isClean) {
        version += ' (plus local modifications)';
    }

    fs.writeFileSync('version.js', 'module.exports = \'' + version + '\';');

    // Combine main.js and its dependencies into a single file.
    var result = bundler.bundle();

    result = result
        .on('error', onError)
        .pipe(source(name))
        .pipe(buffer());

    if (minify) {
        // Minify the combined source.
        // sourcemaps.init/write maintains a working source map after minification.
        // "preserveComments: 'some'" preserves JSDoc-style comments tagged with @license or @preserve.
        result = result
            .pipe(sourcemaps.init({ loadMaps: true }))
            .pipe(uglify({preserveComments: 'some', mangle: true, compress: true}))
            .pipe(sourcemaps.write());
    }

    result = result
        // Extract the embedded source map to a separate file.
        .pipe(transform(function () { return exorcist('wwwroot/build/' + name + '.map'); }))
        // Write the finished product.
        .pipe(gulp.dest('wwwroot/build'));

    return result;
};

function build(name, files, minify) {
    return bundle(name, browserify({
        entries: files,
        debug: true // generate source map
    }), minify);
}

function watch(name, files, minify) {
    watching = true;
    var bundler = watchify(browserify({
        entries: files,
        debug: true, // generate source map
        cache: {},
        packageCache: {}
    }), watchOptions );

    function rebundle(ids) {
        // Don't rebundle if only the version changed.
        if (ids && ids.length === 1 && /\/version\.js$/.test(ids[0])) {
            return;
        }

        var start = new Date();

        var result = bundle(name, bundler, minify);

        result.on('end', function() {
            gutil.log('Rebuilt \'' + gutil.colors.cyan(name) + '\' in', gutil.colors.magenta((new Date() - start)), 'milliseconds.');
        });

        return result;
    }

    bundler.on('update', rebundle);

    return rebundle();
=======
function getPackageRoot(packageName) {
    return path.dirname(require.resolve(packageName + '/package.json'));
>>>>>>> f37a4ad9
}<|MERGE_RESOLUTION|>--- conflicted
+++ resolved
@@ -5,41 +5,6 @@
 // This matters if ever we have gulp tasks run from npm, especially post-install ones.
 var gulp = require('gulp');
 var gutil = require('gulp-util');
-<<<<<<< HEAD
-var browserify = require('browserify');
-var jshint = require('gulp-jshint');
-var less = require('gulp-less');
-var uglify = require('gulp-uglify');
-var rename = require('gulp-rename');
-var sourcemaps = require('gulp-sourcemaps');
-var exorcist = require('exorcist');
-var buffer = require('vinyl-buffer');
-var transform = require('vinyl-transform');
-var source = require('vinyl-source-stream');
-var watchify = require('watchify');
-var NpmImportPlugin = require('less-plugin-npm-import');
-var jsoncombine = require('gulp-jsoncombine');
-var generateSchema = require('generate-terriajs-schema');
-var validateSchema = require('terriajs-schema');
-
-var appJSName = 'terria.js';
-var appCssName = 'terria.css';
-var specJSName = 'terria-tests.js';
-var appEntryJSName = './index.js';
-var terriaJSSource = 'node_modules/terriajs/wwwroot';
-var terriaJSDest = 'wwwroot/build/TerriaJS';
-var testGlob = './test/**/*.js';
-
-var watching = false; // if we're in watch mode, we try to never quit.
-var watchOptions = { poll:1000, interval: 1000 }; // time between watch intervals. OSX hates short intervals. Different versions of Gulp use different options.
-
-// Create the build directory, because browserify flips out if the directory that might
-// contain an existing source map doesn't exist.
-
-if (!fs.existsSync('wwwroot/build')) {
-    fs.mkdirSync('wwwroot/build');
-}
-=======
 var path = require('path');
 
 gulp.task('build', ['build-css', 'copy-terriajs-assets', 'build-app']);
@@ -55,7 +20,6 @@
     var runWebpack = require('terriajs/buildprocess/runWebpack.js');
     var webpack = require('webpack');
     var webpackConfig = require('./buildprocess/webpack.config.js');
->>>>>>> f37a4ad9
 
     runWebpack(webpack, webpackConfig, done);
 });
@@ -101,57 +65,6 @@
         .pipe(gulp.dest('./wwwroot/build/'));
 });
 
-<<<<<<< HEAD
-gulp.task('build', ['build-css', 'merge-datasources', 'build-app', 'build-specs']);
-
-gulp.task('release-app', ['prepare'], function() {
-    return build(appJSName, appEntryJSName, true);
-});
-
-gulp.task('release-specs', ['prepare'], function() {
-    return build(specJSName, glob.sync(testGlob), true);
-});
-
-// Generate new schema for editor, and copy it over whatever version came with editor.
-gulp.task('make-editor-schema', ['copy-editor'], function(done) {
-    generateSchema({
-        source: 'node_modules/terriajs',
-        dest: 'wwwroot/editor',
-        noversionsubdir: true,
-        editor: true,
-        quiet: true
-    }).then(done);
-});
-
-gulp.task('copy-editor', function() {
-    return gulp.src('./node_modules/terriajs-catalog-editor/**')
-        .pipe(gulp.dest('./wwwroot/editor'));
-});
-
-gulp.task('release', ['build-css', 'merge-datasources', 'release-app', 'release-specs', 'make-editor-schema', 'validate']);
-
-// Generate new schema for validator, and copy it over whatever version came with validator.
-gulp.task('make-validator-schema', function(done) {
-    generateSchema({
-        source: 'node_modules/terriajs',
-        dest: 'node_modules/terriajs-schema/schema',
-        quiet: true
-    }).then(done);
-});
-
-gulp.task('validate', ['merge-datasources', 'make-validator-schema'], function() {
-    return validateSchema({
-        terriajsdir: 'node_modules/terriajs',
-        _: glob.sync(['datasources/00_National_Data_Sets/*.json', 'wwwroot/init/*.json', '!wwwroot/init/nm.json'])
-    }).then(function(result) {
-        if (result && !watching) {
-            // We should abort here. But currently we can't resolve the situation where a data source legitimately
-            // uses some new feature not present in the latest published TerriaJS.
-            //process.exit(result);
-        }
-    });
-});
-=======
 gulp.task('watch-css', ['build-css'], function() {
     var terriaStylesGlob = path.join(getPackageRoot('terriajs'), 'lib', 'Styles', '**', '*.less');
     var appStylesGlob = path.join(__dirname, 'lib', 'Styles', '**', '*.less');
@@ -162,7 +75,6 @@
     var terriaWebRoot = path.join(getPackageRoot('terriajs'), 'wwwroot');
     var sourceGlob = path.join(terriaWebRoot, '**');
     var destPath = path.resolve(__dirname, 'wwwroot', 'build', 'TerriaJS');
->>>>>>> f37a4ad9
 
     return gulp
         .src([ sourceGlob ], { base: terriaWebRoot })
@@ -173,18 +85,6 @@
     var terriaWebRoot = path.join(getPackageRoot('terriajs'), 'wwwroot');
     var sourceGlob = path.join(terriaWebRoot, '**');
 
-<<<<<<< HEAD
-gulp.task('watch-css', ['build-css'], function() {
-    return gulp.watch(['./index.less', './node_modules/terriajs/lib/Styles/*.less', './lib/Styles/*.less'], watchOptions, ['build-css']);
-});
-
-gulp.task('watch-datasource-groups', ['merge-groups'], function() {
-    return gulp.watch('datasources/00_National_Data_Sets/*.json', watchOptions, [ 'merge-groups', 'merge-catalog' ]);
-});
-
-gulp.task('watch-datasource-catalog', ['merge-catalog'], function() {
-    return gulp.watch('datasources/*.json', watchOptions, [ 'merge-catalog' ]);
-=======
     return gulp.watch(sourceGlob, watchOptions, [ 'copy-terriajs-assets' ]);
 });
 
@@ -199,19 +99,13 @@
         editor: true,
         quiet: true
     });
->>>>>>> f37a4ad9
 });
 
 gulp.task('copy-editor', function() {
     var glob = path.join(getPackageRoot('terriajs-catalog-editor'), '**');
 
-<<<<<<< HEAD
-gulp.task('watch-terriajs', ['prepare-terriajs'], function() {
-    return gulp.watch(terriaJSSource + '/**', watchOptions, [ 'prepare-terriajs' ]);
-=======
     return gulp.src(glob)
         .pipe(gulp.dest('./wwwroot/editor'));
->>>>>>> f37a4ad9
 });
 
 gulp.task('lint', function() {
@@ -253,82 +147,6 @@
     process.exit(1);
 }
 
-<<<<<<< HEAD
-var bundle = function(name, bundler, minify) {
-    // Get a version string from "git describe".
-    var version = spawnSync('git', ['describe']).stdout.toString().trim();
-    var isClean = spawnSync('git', ['status', '--porcelain']).stdout.toString().length === 0;
-    if (!isClean) {
-        version += ' (plus local modifications)';
-    }
-
-    fs.writeFileSync('version.js', 'module.exports = \'' + version + '\';');
-
-    // Combine main.js and its dependencies into a single file.
-    var result = bundler.bundle();
-
-    result = result
-        .on('error', onError)
-        .pipe(source(name))
-        .pipe(buffer());
-
-    if (minify) {
-        // Minify the combined source.
-        // sourcemaps.init/write maintains a working source map after minification.
-        // "preserveComments: 'some'" preserves JSDoc-style comments tagged with @license or @preserve.
-        result = result
-            .pipe(sourcemaps.init({ loadMaps: true }))
-            .pipe(uglify({preserveComments: 'some', mangle: true, compress: true}))
-            .pipe(sourcemaps.write());
-    }
-
-    result = result
-        // Extract the embedded source map to a separate file.
-        .pipe(transform(function () { return exorcist('wwwroot/build/' + name + '.map'); }))
-        // Write the finished product.
-        .pipe(gulp.dest('wwwroot/build'));
-
-    return result;
-};
-
-function build(name, files, minify) {
-    return bundle(name, browserify({
-        entries: files,
-        debug: true // generate source map
-    }), minify);
-}
-
-function watch(name, files, minify) {
-    watching = true;
-    var bundler = watchify(browserify({
-        entries: files,
-        debug: true, // generate source map
-        cache: {},
-        packageCache: {}
-    }), watchOptions );
-
-    function rebundle(ids) {
-        // Don't rebundle if only the version changed.
-        if (ids && ids.length === 1 && /\/version\.js$/.test(ids[0])) {
-            return;
-        }
-
-        var start = new Date();
-
-        var result = bundle(name, bundler, minify);
-
-        result.on('end', function() {
-            gutil.log('Rebuilt \'' + gutil.colors.cyan(name) + '\' in', gutil.colors.magenta((new Date() - start)), 'milliseconds.');
-        });
-
-        return result;
-    }
-
-    bundler.on('update', rebundle);
-
-    return rebundle();
-=======
 function getPackageRoot(packageName) {
     return path.dirname(require.resolve(packageName + '/package.json'));
->>>>>>> f37a4ad9
 }