'use strict';

/*global require*/
// Every module required-in here must be a `dependency` in package.json, not just a `devDependency`,
// This matters if ever we have gulp tasks run from npm, especially post-install ones.
var fs = require('fs');
var gulp = require('gulp');
var gutil = require('gulp-util');
var path = require('path');

<<<<<<< HEAD
var minNode = require('./package.json').engines.node;
if (!require('semver').satisfies(process.version, minNode)) {
    console.log('Terria requires Node.js ' + minNode + ' to build. Please update your version of Node.js, delete your node_modules directory' +
        ', then run npm install and gulp again.');
    process.exit();
}


gulp.task('build', ['build-css', 'copy-terriajs-assets', 'build-app']);
gulp.task('release', ['build-css', 'copy-terriajs-assets', 'release-app', 'make-editor-schema']);
gulp.task('watch', ['watch-css', 'watch-terriajs-assets', 'watch-app']);
=======
gulp.task('build', ['copy-terriajs-assets', 'build-app']);
gulp.task('release', ['copy-terriajs-assets', 'release-app', 'make-editor-schema']);
gulp.task('watch', ['watch-terriajs-assets', 'watch-app']);
>>>>>>> 1142259b
gulp.task('default', ['lint', 'build']);

var watchOptions = {
    interval: 1000
};

gulp.task('build-app', ['write-version'], function(done) {
    var runWebpack = require('terriajs/buildprocess/runWebpack.js');
    var webpack = require('webpack');
    var webpackConfig = require('./buildprocess/webpack.config.js')(true);

    runWebpack(webpack, webpackConfig, done);
});

gulp.task('release-app', ['write-version'], function(done) {
    var runWebpack = require('terriajs/buildprocess/runWebpack.js');
    var webpack = require('webpack');
    var webpackConfig = require('./buildprocess/webpack.config.js')(false);

    runWebpack(webpack, Object.assign({}, webpackConfig, {
        plugins: [
            new webpack.optimize.UglifyJsPlugin(),
            new webpack.optimize.DedupePlugin(),
            new webpack.optimize.OccurrenceOrderPlugin(),
        ].concat(webpackConfig.plugins || [])
    }), done);
});

gulp.task('watch-app', function(done) {
    var fs = require('fs');
    var watchWebpack = require('terriajs/buildprocess/watchWebpack');
    var webpack = require('webpack');
    var webpackConfig = require('./buildprocess/webpack.config.js')(true, false);

    fs.writeFileSync('version.js', 'module.exports = \'Development Build\';');
    watchWebpack(webpack, webpackConfig, done);
});

<<<<<<< HEAD
gulp.task('build-css', function() {
    var less = require('gulp-less');
    var NpmImportPlugin = require('less-plugin-npm-import');
    var rename = require('gulp-rename');

    return gulp.src('./index.less')
        .on('error', onError)
        .pipe(less({
            plugins: [
                new NpmImportPlugin()
            ]
        }))
        .pipe(rename('TerriaMap.css'))
        .pipe(gulp.dest('./wwwroot/build/'));
});

gulp.task('watch-css', ['build-css'], function() {
    var terriaStylesGlob = path.join(getPackageRoot('terriajs'), 'lib', 'Styles', '**', '*.less');
    var appStylesGlob = path.join(__dirname, 'lib', 'Styles', '**', '*.less');
    return gulp.watch(['./index.less', terriaStylesGlob, appStylesGlob], watchOptions, ['build-css']);
});

=======
>>>>>>> 1142259b
gulp.task('copy-terriajs-assets', function() {
    var terriaWebRoot = path.join(getPackageRoot('terriajs'), 'wwwroot');
    var sourceGlob = path.join(terriaWebRoot, '**');
    var destPath = path.resolve(__dirname, 'wwwroot', 'build', 'TerriaJS');

    return gulp
        .src([ sourceGlob ], { base: terriaWebRoot })
        .pipe(gulp.dest(destPath));
});

gulp.task('watch-terriajs-assets', ['copy-terriajs-assets'], function() {
    var terriaWebRoot = path.join(getPackageRoot('terriajs'), 'wwwroot');
    var sourceGlob = path.join(terriaWebRoot, '**');

    return gulp.watch(sourceGlob, watchOptions, [ 'copy-terriajs-assets' ]);
});

// Generate new schema for editor, and copy it over whatever version came with editor.
gulp.task('make-editor-schema', ['copy-editor'], function() {
    var generateSchema = require('generate-terriajs-schema');

    return generateSchema({
        source: getPackageRoot('terriajs'),
        dest: 'wwwroot/editor',
        noversionsubdir: true,
        editor: true,
        quiet: true
    });
});

gulp.task('copy-editor', function() {
    var glob = path.join(getPackageRoot('terriajs-catalog-editor'), '**');

    return gulp.src(glob)
        .pipe(gulp.dest('./wwwroot/editor'));
});

gulp.task('styleguide', function(done) {
    var childExec = require('child_process').exec;
    childExec('./node_modules/kss/bin/kss-node ./node_modules/terriajs/lib/Sass ./wwwroot/styleguide --template ./wwwroot/styleguide-template --css ./../build/nationalmap.css', undefined, done);
});

gulp.task('lint', function() {
    var runExternalModule = require('terriajs/buildprocess/runExternalModule');

    runExternalModule('eslint/bin/eslint.js', [
        '-c', path.join(getPackageRoot('terriajs'), '.eslintrc'),
        '--ignore-pattern', 'lib/ThirdParty',
        '--max-warnings', '0',
        'index.js',
        'lib'
    ]);
});

gulp.task('write-version', function() {
    var fs = require('fs');
    var spawnSync = require('child_process').spawnSync;

    // Get a version string from "git describe".
    var version = spawnSync('git', ['describe']).stdout.toString().trim();
    var isClean = spawnSync('git', ['status', '--porcelain']).stdout.toString().length === 0;
    if (!isClean) {
        version += ' (plus local modifications)';
    }

    fs.writeFileSync('version.js', 'module.exports = \'' + version + '\';');
});

function onError(e) {
    if (e.code === 'EMFILE') {
        console.error('Too many open files. You should run this command:\n    ulimit -n 2048');
        process.exit(1);
    } else if (e.code === 'ENOSPC') {
        console.error('Too many files to watch. You should run this command:\n' +
                    '    echo fs.inotify.max_user_watches=524288 | sudo tee -a /etc/sysctl.conf && sudo sysctl -p');
        process.exit(1);
    }
    gutil.log(e.message);
    process.exit(1);
}

function getPackageRoot(packageName) {
    return path.dirname(require.resolve(packageName + '/package.json'));
}

gulp.task('diagnose', function() {
    console.log('Have you run `npm install` at least twice?  See https://github.com/npm/npm/issues/10727');

    var terriajsStat = fs.lstatSync('./node_modules/terriajs');
    var terriajsIsLinked = terriajsStat.isSymbolicLink();

    if (terriajsIsLinked) {
        console.log('TerriaJS is linked.  Have you run `npm install` at least twice in your TerriaJS directory?');

        var terriaPackageJson = JSON.parse(fs.readFileSync('./node_modules/terriajs/package.json'));

        var terriaPackages = fs.readdirSync('./node_modules/terriajs/node_modules');
        terriaPackages.forEach(function(packageName) {
            var terriaPackage = path.join('./node_modules/terriajs/node_modules', packageName);
            var appPackage = path.join('./node_modules', packageName);
            if (packageName === '.bin' || !fs.existsSync(appPackage)) {
                return;
            }

            var terriaPackageStat = fs.lstatSync(terriaPackage);
            var appPackageStat = fs.lstatSync(appPackage);

            if (terriaPackageStat.isSymbolicLink() !== appPackageStat.isSymbolicLink()) {
                console.log('Problem with package: ' + packageName);
                console.log('  The application ' + (appPackageStat.isSymbolicLink() ? 'links' : 'does not link') + ' to the package.');
                console.log('  TerriaJS ' + (terriaPackageStat.isSymbolicLink() ? 'links' : 'does not link') + ' to the package.');
            }

            // Verify versions only for packages required by TerriaJS.
            if (typeof terriaPackageJson.dependencies[packageName] === 'undefined') {
                return;
            }

            var terriaDependencyPackageJsonPath = path.join(terriaPackage, 'package.json');
            var appDependencyPackageJsonPath = path.join(appPackage, 'package.json');

            var terriaDependencyPackageJson = JSON.parse(fs.readFileSync(terriaDependencyPackageJsonPath));
            var appDependencyPackageJson = JSON.parse(fs.readFileSync(appDependencyPackageJsonPath));

            if (terriaDependencyPackageJson.version !== appDependencyPackageJson.version) {
                console.log('Problem with package: ' + packageName);
                console.log('  The application has version ' + appDependencyPackageJson.version);
                console.log('  TerriaJS has version ' + terriaDependencyPackageJson.version);
            }
        });
    } else {
        console.log('TerriaJS is not linked.');

        try {
            var terriajsModules = fs.readdirSync('./node_modules/terriajs/node_modules');
            if (terriajsModules.length > 0) {
                console.log('./node_modules/terriajs/node_modules is not empty.  This may indicate a conflict between package versions in this application and TerriaJS, or it may indicate you\'re using an old version of npm.');
            }
        } catch (e) {
        }
    }
});

gulp.task('make-package', function() {
    var argv = require('yargs').argv;
    var fs = require('fs-extra');
    var spawnSync = require('child_process').spawnSync;

    var packageName = argv.packageName || (process.env.npm_package_name + '-' + spawnSync('git', ['describe']).stdout.toString().trim());
    var packagesDir = path.join('.', 'deploy', 'packages');

    if (!fs.existsSync(packagesDir)) {
        fs.mkdirSync(packagesDir);
    }

    var packageFile = path.join(packagesDir, packageName + '.tar.gz');

    var workingDir = path.join('.', 'deploy', 'work');
    if (fs.existsSync(workingDir)) {
        fs.removeSync(workingDir);
    }

    fs.mkdirSync(workingDir);

    var copyOptions = {
        preserveTimestamps: true
    };

    fs.copySync('wwwroot', path.join(workingDir, 'wwwroot'), copyOptions);
    fs.copySync('node_modules', path.join(workingDir, 'node_modules'), copyOptions);

    if (argv.serverConfigOverride) {
        var serverConfig = JSON.parse(fs.readFileSync('devserverconfig.json', 'utf8'));
        var serverConfigOverride = JSON.parse(fs.readFileSync(argv.serverConfigOverride, 'utf8'));
        var productionServerConfig = mergeConfigs(serverConfig, serverConfigOverride);
        fs.writeFileSync(path.join(workingDir, 'productionserverconfig.json'), JSON.stringify(productionServerConfig, undefined, '  '));
    } else {
        fs.writeFileSync(path.join(workingDir, 'productionserverconfig.json'), fs.readyFileSync('devserverconfig.json', 'utf8'));
    }

    if (argv.clientConfigOverride) {
        var clientConfig = JSON.parse(fs.readFileSync(path.join('wwwroot', 'config.json'), 'utf8'));
        var clientConfigOverride = JSON.parse(fs.readFileSync(argv.clientConfigOverride, 'utf8'));
        var productionClientConfig = mergeConfigs(clientConfig, clientConfigOverride);
        fs.writeFileSync(path.join(workingDir, 'wwwroot', 'config.json'), JSON.stringify(productionClientConfig, undefined, '  '));
    }

    var tarResult = spawnSync('tar', [
        'czvf',
        path.join('..', 'packages', packageName + '.tar.gz')
    ].concat(fs.readdirSync(workingDir)), {
        cwd: workingDir,
        stdio: 'inherit',
        shell: false
    });
    if (tarResult.status !== 0) {
        throw new gutil.PluginError('tar', 'External module exited with an error.', { showStack: false });
    }
});

gulp.task('clean', function() {
    var fs = require('fs-extra');

    // // Remove build products
    fs.removeSync(path.join('wwwroot', 'build'));
});

function mergeConfigs(original, override) {
    var result = Object.assign({}, original);

    for (var name in override) {
        if (!override.hasOwnProperty(name)) {
            continue;
        }

        if (Array.isArray(override[name])) {
            result[name] = override[name];
        } else if (typeof override[name] === 'object') {
            result[name] = mergeConfigs(original[name], override[name]);
        } else {
            result[name] = override[name];
        }
    }

    return result;
}<|MERGE_RESOLUTION|>--- conflicted
+++ resolved
@@ -8,7 +8,6 @@
 var gutil = require('gulp-util');
 var path = require('path');
 
-<<<<<<< HEAD
 var minNode = require('./package.json').engines.node;
 if (!require('semver').satisfies(process.version, minNode)) {
     console.log('Terria requires Node.js ' + minNode + ' to build. Please update your version of Node.js, delete your node_modules directory' +
@@ -17,14 +16,9 @@
 }
 
 
-gulp.task('build', ['build-css', 'copy-terriajs-assets', 'build-app']);
-gulp.task('release', ['build-css', 'copy-terriajs-assets', 'release-app', 'make-editor-schema']);
-gulp.task('watch', ['watch-css', 'watch-terriajs-assets', 'watch-app']);
-=======
 gulp.task('build', ['copy-terriajs-assets', 'build-app']);
 gulp.task('release', ['copy-terriajs-assets', 'release-app', 'make-editor-schema']);
 gulp.task('watch', ['watch-terriajs-assets', 'watch-app']);
->>>>>>> 1142259b
 gulp.task('default', ['lint', 'build']);
 
 var watchOptions = {
@@ -63,31 +57,6 @@
     watchWebpack(webpack, webpackConfig, done);
 });
 
-<<<<<<< HEAD
-gulp.task('build-css', function() {
-    var less = require('gulp-less');
-    var NpmImportPlugin = require('less-plugin-npm-import');
-    var rename = require('gulp-rename');
-
-    return gulp.src('./index.less')
-        .on('error', onError)
-        .pipe(less({
-            plugins: [
-                new NpmImportPlugin()
-            ]
-        }))
-        .pipe(rename('TerriaMap.css'))
-        .pipe(gulp.dest('./wwwroot/build/'));
-});
-
-gulp.task('watch-css', ['build-css'], function() {
-    var terriaStylesGlob = path.join(getPackageRoot('terriajs'), 'lib', 'Styles', '**', '*.less');
-    var appStylesGlob = path.join(__dirname, 'lib', 'Styles', '**', '*.less');
-    return gulp.watch(['./index.less', terriaStylesGlob, appStylesGlob], watchOptions, ['build-css']);
-});
-
-=======
->>>>>>> 1142259b
 gulp.task('copy-terriajs-assets', function() {
     var terriaWebRoot = path.join(getPackageRoot('terriajs'), 'wwwroot');
     var sourceGlob = path.join(terriaWebRoot, '**');
