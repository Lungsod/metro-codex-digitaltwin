'use strict';

/*global require*/

var fs = require('fs');
var spawnSync = require('spawn-sync');
var glob = require('glob-all');
var gulp = require('gulp');
var notify = require('gulp-notify');
var browserify = require('browserify');
var jshint = require('gulp-jshint');
var less = require('gulp-less');
var sass = require('gulp-ruby-sass');
var uglify = require('gulp-uglify');
var rename = require('gulp-rename');
var sourcemaps = require('gulp-sourcemaps');
var exorcist = require('exorcist');
var buffer = require('vinyl-buffer');
var transform = require('vinyl-transform');
var source = require('vinyl-source-stream');
var watchify = require('watchify');
var NpmImportPlugin = require('less-plugin-npm-import');
var jsoncombine = require('gulp-jsoncombine');
<<<<<<< HEAD
var childExec = require('child_process').exec;  // child_process is built in to node
=======
var generateSchema = require('generate-terriajs-schema');
var validateSchema = require('terriajs-schema');
>>>>>>> bb714ef0

var appJSName = 'nationalmap.js';
var appCssName = 'nationalmap.css';
var specJSName = 'nationalmap-tests.js';
var appEntryJSName = './index.js';
var terriaJSSource = 'node_modules/terriajs/wwwroot';
var terriaJSDest = 'wwwroot/build/TerriaJS';
var testGlob = './test/**/*.js';

var watching = false; // if we're in watch mode, we try to never quit.

// Create the build directory, because browserify flips out if the directory that might
// contain an existing source map doesn't exist.

if (!fs.existsSync('wwwroot/build')) {
    fs.mkdirSync('wwwroot/build');
}

gulp.task('build-app', ['prepare-terriajs'], function() {
    return build(appJSName, appEntryJSName, false);
});

gulp.task('build-specs', ['prepare-terriajs'], function() {
    return build(specJSName, glob.sync(testGlob), false);
});

gulp.task('build-css', function() {
    return gulp.src('./index.less')
        .on('error', onError)
        .pipe(less({
            plugins: [
                new NpmImportPlugin()
            ]
        }))
        .pipe(rename(appCssName))
        .pipe(gulp.dest('./wwwroot/build/'));
});

gulp.task('build', ['sass', 'merge-datasources', 'build-app', 'build-specs']);

gulp.task('release-app', ['prepare'], function() {
    return build(appJSName, appEntryJSName, true);
});

gulp.task('release-specs', ['prepare'], function() {
    return build(specJSName, glob.sync(testGlob), true);
});

<<<<<<< HEAD
gulp.task('release', ['merge-datasources', 'release-app', 'release-specs']);
=======
// Generate new schema for editor, and copy it over whatever version came with editor.
gulp.task('make-editor-schema', ['copy-editor'], function(done) {
    generateSchema({
        source: 'node_modules/terriajs',
        dest: 'wwwroot/editor',
        noversionsubdir: true,
        editor: true,
        quiet: true
    }).then(done);
});

gulp.task('copy-editor', function() {
    return gulp.src('./node_modules/terriajs-catalog-editor/**')
        .pipe(gulp.dest('./wwwroot/editor'));
});

gulp.task('release', ['build-css', 'merge-datasources', 'release-app', 'release-specs', 'make-editor-schema', 'validate']);

// Generate new schema for validator, and copy it over whatever version came with validator.
gulp.task('make-validator-schema', function(done) {
    generateSchema({
        source: 'node_modules/terriajs',
        dest: 'node_modules/terriajs-schema/schema',
        quiet: true
    }).then(done);
});

gulp.task('validate', ['merge-datasources', 'make-validator-schema'], function() {
    return validateSchema({
        terriajsdir: 'node_modules/terriajs',
        _: glob.sync(['datasources/00_National_Data_Sets/*.json', 'wwwroot/init/*.json', '!wwwroot/init/nm.json'])
    }).then(function(result) {
        if (result && !watching) {
            // We should abort here. But currently we can't resolve the situation where a data source legitimately
            // uses some new feature not present in the latest published TerriaJS.
            //process.exit(result);
        }
    });
});
>>>>>>> bb714ef0

gulp.task('watch-app', ['prepare'], function() {
    return watch(appJSName, appEntryJSName, false);
    // TODO: make this automatically trigger when ./lib/Views/*.html get updated
});

gulp.task('watch-specs', ['prepare'], function() {
    return watch(specJSName, glob.sync(testGlob), false);
});

gulp.task('watch-css', ['build-css'], function() {
    return gulp.watch(['./index.less', './node_modules/terriajs/lib/Styles/*.less', './lib/Styles/*.less'], ['build-css']);
});

gulp.task('watch-datasource-groups', ['merge-groups'], function() {
    return gulp.watch('datasources/00_National_Data_Sets/*.json', [ 'merge-groups', 'merge-catalog' ]);
});

gulp.task('watch-datasource-catalog', ['merge-catalog'], function() {
    return gulp.watch('datasources/*.json', [ 'merge-catalog' ]);
});

gulp.task('watch-datasources', ['watch-datasource-groups','watch-datasource-catalog']);

gulp.task('watch-terriajs', ['prepare-terriajs'], function() {
    return gulp.watch(terriaJSSource + '/**', [ 'prepare-terriajs' ]);
});

gulp.task('watch', ['watch-app', 'watch-specs', 'watch-datasources', 'watch-terriajs', 'sass-watch']);


//to be updated
gulp.task('lint', function(){
    return gulp.src(['index.js'])
        .on('error', onError)
        .pipe(jshint())
        .pipe(jshint.reporter('default'))
        .pipe(jshint.reporter('fail'));
});

gulp.task('styleguide', function(done) {
    childExec('./node_modules/kss/bin/kss-node ./node_modules/terriajs/lib/Sass ./wwwroot/styleguide --template ./wwwroot/styleguide-template --css ./../build/nationalmap.css', undefined, done);
});

gulp.task('prepare', ['prepare-terriajs']);

gulp.task('prepare-terriajs', function() {
    return gulp
        .src([ terriaJSSource + '/**' ], { base: terriaJSSource })
        .pipe(gulp.dest(terriaJSDest));
});

gulp.task('merge-groups', function() {
<<<<<<< HEAD
    var jsonspacing = 0;
    return gulp.src('./datasources/00_National_Data_Sets/*.json')
    .pipe(jsoncombine('00_National_Data_Sets.json', function(data) {
=======
    var jsonspacing=0;
    return gulp.src("./datasources/00_National_Data_Sets/*.json")
    .on('error', onError)
    .pipe(jsoncombine("00_National_Data_Sets.json", function(data) {
>>>>>>> bb714ef0
        // be absolutely sure we have the files in alphabetical order
        var keys = Object.keys(data).slice().sort();
        for (var i = 1; i < keys.length; i++) {
            data[keys[0]].catalog[0].items.push(data[keys[i]].catalog[0].items[0]);
        }
        return new Buffer(JSON.stringify(data[keys[0]], null, jsonspacing));
    }))
    .pipe(gulp.dest('./datasources'));
});

gulp.task('merge-catalog', ['merge-groups'], function() {
<<<<<<< HEAD
    var jsonspacing = 0;
    return gulp.src('./datasources/*.json')
        .pipe(jsoncombine('nm.json', function(data) {
=======
    var jsonspacing=0;
    return gulp.src("./datasources/*.json")
        .on('error', onError)
        .pipe(jsoncombine("nm.json", function(data) {
>>>>>>> bb714ef0
        // be absolutely sure we have the files in alphabetical order, with 000_settings first.
        var keys = Object.keys(data).slice().sort();
        data[keys[0]].catalog = [];

        for (var i = 1; i < keys.length; i++) {
            data[keys[0]].catalog.push(data[keys[i]].catalog[0]);
        }
        return new Buffer(JSON.stringify(data[keys[0]], null, jsonspacing));
    }))
    .pipe(gulp.dest('./wwwroot/init'));
});

gulp.task('merge-datasources', ['merge-catalog', 'merge-groups']);

gulp.task('default', ['lint', 'build']);

function onError(e) {
    if (e.code === 'EMFILE') {
        console.error('Too many open files. You should run this command:\n    ulimit -n 2048');
        process.exit(1);
    } else if (e.code === 'ENOSPC') {
        console.error('Too many files to watch. You should run this command:\n' +
                    '    echo fs.inotify.max_user_watches=524288 | sudo tee -a /etc/sysctl.conf && sudo sysctl -p');
        process.exit(1);
    }
    gutil.log(e.message);
    if (!watching) {
        process.exit(1);
    }
}

var bundle = function(name, bundler, minify) {
    // Get a version string from "git describe".
    var version = spawnSync('git', ['describe']).stdout.toString().trim();
    var isClean = spawnSync('git', ['status', '--porcelain']).stdout.toString().length === 0;
    if (!isClean) {
        version += ' (plus local modifications)';
    }

    fs.writeFileSync('version.js', 'module.exports = \'' + version + '\';');

    // Combine main.js and its dependencies into a single file.
    var result = bundler.bundle();

<<<<<<< HEAD
    if (catchErrors) {
        // Display errors to the user, and don't let them propagate.
        result = result.on('error', handleErrors);
    }

=======
>>>>>>> bb714ef0
    result = result
        .on('error', onError)
        .pipe(source(name))
        .pipe(buffer());

    if (minify) {
        // Minify the combined source.
        // sourcemaps.init/write maintains a working source map after minification.
        // "preserveComments: 'some'" preserves JSDoc-style comments tagged with @license or @preserve.
        result = result
            .pipe(sourcemaps.init({ loadMaps: true }))
            .pipe(uglify({preserveComments: 'some', mangle: true, compress: true}))
            .pipe(sourcemaps.write());
    }

    result = result
        // Extract the embedded source map to a separate file.
        .pipe(transform(function () { return exorcist('wwwroot/build/' + name + '.map'); }))
        // Write the finished product.
        .pipe(gulp.dest('wwwroot/build'));

    return result;
};

function build(name, files, minify) {
    return bundle(name, browserify({
        entries: files,
<<<<<<< HEAD
        debug: true,
        extensions: ['.es6', '.jsx']
    }), minify, false);
=======
        debug: true // generate source map
    }), minify);
>>>>>>> bb714ef0
}

function watch(name, files, minify) {
    watching = true;
    var bundler = watchify(browserify({
        entries: files,
        debug: true, // generate source map
        cache: {},
        extensions: ['.es6', '.jsx'],
        packageCache: {}
    }), { poll: 1000 } );

    function rebundle(ids) {
        // Don't rebundle if only the version changed.
        if (ids && ids.length === 1 && /\/version\.js$/.test(ids[0])) {
            return;
        }

        var start = new Date();

        var result = bundle(name, bundler, minify);

        result.on('end', function() {
            gutil.log('Rebuilt \'' + gutil.colors.cyan(name) + '\' in', gutil.colors.magenta((new Date() - start)), 'milliseconds.');
        });

        return result;
    }

    bundler.on('update', rebundle);

    return rebundle();
}

function handleErrors() {
  var args = Array.prototype.slice.call(arguments);
  notify.onError({
    title: 'Compile Error',
    message: '<%= error.message %>'
  }).apply(this, args);
  this.emit('end'); // Keep gulp from hanging on this task
}

//compile sass, temp
gulp.task('sass', function(){
  return sass('nationalmap.scss',{
          style: 'expanded',
          loadPath: './node_modules/terriajs/lib/Sass',
          sourcemap: true
        })
        // For inline sourcemaps
        .pipe(sourcemaps.write())

        // For file sourcemaps
        .pipe(sourcemaps.write('maps', {
          includeContent: false,
          sourceRoot: 'source'
        }))
        .pipe(gulp.dest('wwwroot/build'));
});

//watch sass compile and update doc
gulp.task('sass-watch', ['sass'], function(){
  return gulp.watch(['./node_modules/terriajs/lib/Sass/**', 'nationalmap.scss'], ['sass']);
});<|MERGE_RESOLUTION|>--- conflicted
+++ resolved
@@ -6,6 +6,7 @@
 var spawnSync = require('spawn-sync');
 var glob = require('glob-all');
 var gulp = require('gulp');
+var gutil = require('gulp-util');
 var notify = require('gulp-notify');
 var browserify = require('browserify');
 var jshint = require('gulp-jshint');
@@ -21,12 +22,9 @@
 var watchify = require('watchify');
 var NpmImportPlugin = require('less-plugin-npm-import');
 var jsoncombine = require('gulp-jsoncombine');
-<<<<<<< HEAD
 var childExec = require('child_process').exec;  // child_process is built in to node
-=======
 var generateSchema = require('generate-terriajs-schema');
 var validateSchema = require('terriajs-schema');
->>>>>>> bb714ef0
 
 var appJSName = 'nationalmap.js';
 var appCssName = 'nationalmap.css';
@@ -75,9 +73,6 @@
     return build(specJSName, glob.sync(testGlob), true);
 });
 
-<<<<<<< HEAD
-gulp.task('release', ['merge-datasources', 'release-app', 'release-specs']);
-=======
 // Generate new schema for editor, and copy it over whatever version came with editor.
 gulp.task('make-editor-schema', ['copy-editor'], function(done) {
     generateSchema({
@@ -94,7 +89,7 @@
         .pipe(gulp.dest('./wwwroot/editor'));
 });
 
-gulp.task('release', ['build-css', 'merge-datasources', 'release-app', 'release-specs', 'make-editor-schema', 'validate']);
+gulp.task('release', ['merge-datasources', 'release-app', 'release-specs', 'make-editor-schema', 'validate']);
 
 // Generate new schema for validator, and copy it over whatever version came with validator.
 gulp.task('make-validator-schema', function(done) {
@@ -117,7 +112,6 @@
         }
     });
 });
->>>>>>> bb714ef0
 
 gulp.task('watch-app', ['prepare'], function() {
     return watch(appJSName, appEntryJSName, false);
@@ -171,16 +165,10 @@
 });
 
 gulp.task('merge-groups', function() {
-<<<<<<< HEAD
     var jsonspacing = 0;
     return gulp.src('./datasources/00_National_Data_Sets/*.json')
+    .on('error', onError)
     .pipe(jsoncombine('00_National_Data_Sets.json', function(data) {
-=======
-    var jsonspacing=0;
-    return gulp.src("./datasources/00_National_Data_Sets/*.json")
-    .on('error', onError)
-    .pipe(jsoncombine("00_National_Data_Sets.json", function(data) {
->>>>>>> bb714ef0
         // be absolutely sure we have the files in alphabetical order
         var keys = Object.keys(data).slice().sort();
         for (var i = 1; i < keys.length; i++) {
@@ -192,16 +180,10 @@
 });
 
 gulp.task('merge-catalog', ['merge-groups'], function() {
-<<<<<<< HEAD
     var jsonspacing = 0;
     return gulp.src('./datasources/*.json')
+        .on('error', onError)
         .pipe(jsoncombine('nm.json', function(data) {
-=======
-    var jsonspacing=0;
-    return gulp.src("./datasources/*.json")
-        .on('error', onError)
-        .pipe(jsoncombine("nm.json", function(data) {
->>>>>>> bb714ef0
         // be absolutely sure we have the files in alphabetical order, with 000_settings first.
         var keys = Object.keys(data).slice().sort();
         data[keys[0]].catalog = [];
@@ -233,7 +215,7 @@
     }
 }
 
-var bundle = function(name, bundler, minify) {
+var bundle = function(name, bundler, minify, catchErrors) {
     // Get a version string from "git describe".
     var version = spawnSync('git', ['describe']).stdout.toString().trim();
     var isClean = spawnSync('git', ['status', '--porcelain']).stdout.toString().length === 0;
@@ -246,14 +228,11 @@
     // Combine main.js and its dependencies into a single file.
     var result = bundler.bundle();
 
-<<<<<<< HEAD
     if (catchErrors) {
         // Display errors to the user, and don't let them propagate.
         result = result.on('error', handleErrors);
     }
 
-=======
->>>>>>> bb714ef0
     result = result
         .on('error', onError)
         .pipe(source(name))
@@ -281,14 +260,9 @@
 function build(name, files, minify) {
     return bundle(name, browserify({
         entries: files,
-<<<<<<< HEAD
-        debug: true,
+        debug: true, // generate source map
         extensions: ['.es6', '.jsx']
     }), minify, false);
-=======
-        debug: true // generate source map
-    }), minify);
->>>>>>> bb714ef0
 }
 
 function watch(name, files, minify) {
@@ -309,7 +283,7 @@
 
         var start = new Date();
 
-        var result = bundle(name, bundler, minify);
+        var result = bundle(name, bundler, minify, true);
 
         result.on('end', function() {
             gutil.log('Rebuilt \'' + gutil.colors.cyan(name) + '\' in', gutil.colors.magenta((new Date() - start)), 'milliseconds.');
