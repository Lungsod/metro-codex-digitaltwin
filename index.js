'use strict';

/*global require*/
<<<<<<< HEAD
var React = require('react');
var ReactDOM = require('react-dom');
// require('babel-polyfill');

=======
>>>>>>> 337b04d2
var terriaOptions = {
    baseUrl: 'build/TerriaJS'
};
var configuration = {
    bingMapsKey: undefined, // use Cesium key
};

require('./nationalmap.scss');

// Check browser compatibility early on.
// A very old browser (e.g. Internet Explorer 8) will fail on requiring-in many of the modules below.
// 'ui' is the name of the DOM element that should contain the error popup if the browser is not compatible
//var checkBrowserCompatibility = require('terriajs/lib/ViewModels/checkBrowserCompatibility');

// checkBrowserCompatibility('ui');

var DisclaimerViewModel = require('terriajs/lib/ViewModels/DisclaimerViewModel');
var GoogleAnalytics = require('terriajs/lib/Core/GoogleAnalytics');
var GoogleUrlShortener = require('terriajs/lib/Models/GoogleUrlShortener');
var isCommonMobilePlatform = require('terriajs/lib/Core/isCommonMobilePlatform');
var OgrCatalogItem = require('terriajs/lib/Models/OgrCatalogItem');
var raiseErrorToUser = require('terriajs/lib/Models/raiseErrorToUser');
var React = require('react');
var ReactDOM = require('react-dom');
var registerAnalytics = require('terriajs/lib/Models/registerAnalytics');
var registerCatalogMembers = require('terriajs/lib/Models/registerCatalogMembers');
var registerCustomComponentTypes = require('terriajs/lib/Models/registerCustomComponentTypes');
var registerKnockoutBindings = require('terriajs/lib/Core/registerKnockoutBindings');
var Terria = require('terriajs/lib/Models/Terria');
var TerriaViewer = require('terriajs/lib/ViewModels/TerriaViewer');
var updateApplicationOnHashChange = require('terriajs/lib/ViewModels/updateApplicationOnHashChange');
var updateApplicationOnMessageFromParentWindow = require('terriajs/lib/ViewModels/updateApplicationOnMessageFromParentWindow');
var UserInterface = require('./UserInterface.jsx');
var ViewState = require('terriajs/lib/ReactViewModels/ViewState').default;

// Tell the OGR catalog item where to find its conversion service.  If you're not using OgrCatalogItem you can remove this.
OgrCatalogItem.conversionServiceBaseUrl = configuration.conversionServiceBaseUrl;

// Register custom Knockout.js bindings.  If you're not using the TerriaJS user interface, you can remove this.
registerKnockoutBindings();


// Register all types of catalog members in the core TerriaJS.  If you only want to register a subset of them
// (i.e. to reduce the size of your application if you don't actually use them all), feel free to copy a subset of
// the code in the registerCatalogMembers function here instead.
registerCatalogMembers();
registerAnalytics();

terriaOptions.analytics = new GoogleAnalytics();

// Construct the TerriaJS application, arrange to show errors to the user, and start it up.
var terria = new Terria(terriaOptions);

// Register custom components in the core TerriaJS.  If you only want to register a subset of them, or to add your own,
// insert your custom version of the code in the registerCustomComponentTypes function here instead.
registerCustomComponentTypes(terria);

terria.welcome = '<h3>Terria<sup>TM</sup> is a spatial data platform that provides spatial predictive analytics</h3><div class="body-copy"><p>This interactive map uses TerriaJS<sup>TM</sup>, an open source software library developed by Data61 for building rich, web-based geospatial data explorers.  It uses Cesium<sup>TM</sup> open source 3D globe viewing software.  TerriaJS<sup>TM</sup> is used for the official Australian Government NationalMap and many other sites rich in the use of spatial data.</p><p>This map also uses Terria<sup>TM</sup> Inference Engine, a cloud-based platform for making probabilistic predictions using data in a web-based mapping environment. Terria<sup>TM</sup> Inference Engine uses state of the art machine learning algorithms developed by Data61 and designed specifically for large-scale spatial inference.</p></div>';

const viewState = new ViewState();

terria.error.addEventListener(e => {
    viewState.notifications.push({
        title: e.title,
        message: e.message
    });
});

<<<<<<< HEAD
// If we're running in dev mode, disable the built style sheet as we'll be using the webpack style loader.
// Note that if the first stylesheet stops being nationalmap.css then this will have to change.
if (process.env.NODE_ENV !== "production") {
    document.styleSheets[0].disabled = true;
}
=======
DisclaimerViewModel.create({
    container: 'ui',
    terria: terria
});
>>>>>>> 337b04d2

terria.start({
    // If you don't want the user to be able to control catalog loading via the URL, remove the applicationUrl property below
    // as well as the call to "updateApplicationOnHashChange" further down.
    applicationUrl: window.location,
    configUrl: 'config.json',
    defaultTo2D: isCommonMobilePlatform(),
    urlShortener: new GoogleUrlShortener({
        terria: terria
    })
}).otherwise(function(e) {
    raiseErrorToUser(terria, e);
}).always(function() {
    try {
        configuration.bingMapsKey = terria.configParameters.bingMapsKey ? terria.configParameters.bingMapsKey : configuration.bingMapsKey;

        // Automatically update Terria (load new catalogs, etc.) when the hash part of the URL changes.
        updateApplicationOnHashChange(terria, window);
        updateApplicationOnMessageFromParentWindow(terria, window);

        // Create the map/globe.
        var terriaViewer = TerriaViewer.create(terria, {
            developerAttribution: {
                text: 'Data61',
                link: 'http://www.csiro.au/en/Research/D61'
            }
        });

        //temp
        var createAustraliaBaseMapOptions = require('terriajs/lib/ViewModels/createAustraliaBaseMapOptions');
        var createGlobalBaseMapOptions = require('terriajs/lib/ViewModels/createGlobalBaseMapOptions');
        var selectBaseMap = require('terriajs/lib/ViewModels/selectBaseMap');
        // Create the various base map options.
        var australiaBaseMaps = createAustraliaBaseMapOptions(terria);
        var globalBaseMaps = createGlobalBaseMapOptions(terria, configuration.bingMapsKey);

        var allBaseMaps = australiaBaseMaps.concat(globalBaseMaps);
        selectBaseMap(terria, allBaseMaps, 'Bing Maps Aerial with Labels', true);

        // Automatically update Terria (load new catalogs, etc.) when the hash part of the URL changes.
        // updateApplicationOnHashChange(terria, window);
        let render = () => {
            const UserInterface = require('./UserInterface.jsx');
            ReactDOM.render(<UserInterface terria={terria} allBaseMaps={allBaseMaps}
                                           terriaViewer={terriaViewer}
                                           viewState={viewState}/>, document.getElementById('ui'));
        }

        if (module.hot) {
            // Support hot reloading of components
            // and display an overlay for runtime errors
            const renderApp = render;
            const renderError = (error) => {
                const RedBox = require('redbox-react');
                ReactDOM.render(
                    <RedBox error={error} />,
                    document.getElementById('ui')
                );
            };
            render = () => {
                try {
                    renderApp()
                } catch (error) {
                    renderError(error)
                }
            };
            module.hot.accept('./UserInterface.jsx', () => {
                setTimeout(render);
            });
        }

        render();
    } catch (e) {
        console.error(e);
        console.error(e.stack);
    }
});<|MERGE_RESOLUTION|>--- conflicted
+++ resolved
@@ -1,13 +1,6 @@
 'use strict';
 
 /*global require*/
-<<<<<<< HEAD
-var React = require('react');
-var ReactDOM = require('react-dom');
-// require('babel-polyfill');
-
-=======
->>>>>>> 337b04d2
 var terriaOptions = {
     baseUrl: 'build/TerriaJS'
 };
@@ -76,18 +69,16 @@
     });
 });
 
-<<<<<<< HEAD
 // If we're running in dev mode, disable the built style sheet as we'll be using the webpack style loader.
 // Note that if the first stylesheet stops being nationalmap.css then this will have to change.
 if (process.env.NODE_ENV !== "production") {
     document.styleSheets[0].disabled = true;
 }
-=======
+
 DisclaimerViewModel.create({
     container: 'ui',
     terria: terria
 });
->>>>>>> 337b04d2
 
 terria.start({
     // If you don't want the user to be able to control catalog loading via the URL, remove the applicationUrl property below
