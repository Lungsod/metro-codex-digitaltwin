'use strict';

/*global require*/
var version = require('./version');

var terriaOptions = {
    baseUrl: 'build/TerriaJS'
};
var configuration = {
    bingMapsKey: undefined, // use Cesium key
};

require('./nationalmap.scss');

// Check browser compatibility early on.
// A very old browser (e.g. Internet Explorer 8) will fail on requiring-in many of the modules below.
// 'ui' is the name of the DOM element that should contain the error popup if the browser is not compatible
//var checkBrowserCompatibility = require('terriajs/lib/ViewModels/checkBrowserCompatibility');

// checkBrowserCompatibility('ui');

var GoogleAnalytics = require('terriajs/lib/Core/GoogleAnalytics');
var GoogleUrlShortener = require('terriajs/lib/Models/GoogleUrlShortener');
var isCommonMobilePlatform = require('terriajs/lib/Core/isCommonMobilePlatform');
var OgrCatalogItem = require('terriajs/lib/Models/OgrCatalogItem');
var raiseErrorToUser = require('terriajs/lib/Models/raiseErrorToUser');
var React = require('react');
var ReactDOM = require('react-dom');
var registerAnalytics = require('terriajs/lib/Models/registerAnalytics');
var registerCatalogMembers = require('terriajs/lib/Models/registerCatalogMembers');
var registerCustomComponentTypes = require('terriajs/lib/Models/registerCustomComponentTypes');
var registerKnockoutBindings = require('terriajs/lib/Core/registerKnockoutBindings');
var Terria = require('terriajs/lib/Models/Terria');
var updateApplicationOnHashChange = require('terriajs/lib/ViewModels/updateApplicationOnHashChange');
var updateApplicationOnMessageFromParentWindow = require('terriajs/lib/ViewModels/updateApplicationOnMessageFromParentWindow');
var ViewState = require('terriajs/lib/ReactViewModels/ViewState').default;
import BingMapsSearchProviderViewModel from 'terriajs/lib/ViewModels/BingMapsSearchProviderViewModel.js';
import GazetteerSearchProviderViewModel from 'terriajs/lib/ViewModels/GazetteerSearchProviderViewModel.js';

<<<<<<< HEAD
var Terria = require('terriajs/lib/Models/Terria');
var registerCatalogMembers = require('terriajs/lib/Models/registerCatalogMembers');
var raiseErrorToUser = require('terriajs/lib/Models/raiseErrorToUser');
var selectBaseMap = require('terriajs/lib/ViewModels/selectBaseMap');
var defaultValue = require('terriajs-cesium/Source/Core/defaultValue');

var svgPlus = require('terriajs/lib/SvgPaths/svgPlus');
var svgShare = require('terriajs/lib/SvgPaths/svgShare');
var svgWorld = require('terriajs/lib/SvgPaths/svgWorld');
=======
// Tell the OGR catalog item where to find its conversion service.  If you're not using OgrCatalogItem you can remove this.
OgrCatalogItem.conversionServiceBaseUrl = configuration.conversionServiceBaseUrl;
>>>>>>> 1142259b

// Register custom Knockout.js bindings.  If you're not using the TerriaJS user interface, you can remove this.
registerKnockoutBindings();


// Register all types of catalog members in the core TerriaJS.  If you only want to register a subset of them
// (i.e. to reduce the size of your application if you don't actually use them all), feel free to copy a subset of
// the code in the registerCatalogMembers function here instead.
registerCatalogMembers();
registerAnalytics();

terriaOptions.analytics = new GoogleAnalytics();

// Construct the TerriaJS application, arrange to show errors to the user, and start it up.
var terria = new Terria(terriaOptions);

// Register custom components in the core TerriaJS.  If you only want to register a subset of them, or to add your own,
// insert your custom version of the code in the registerCustomComponentTypes function here instead.
registerCustomComponentTypes(terria);

terria.welcome = '<h3>Terria<sup>TM</sup> is a spatial data platform that provides spatial predictive analytics</h3><div class="body-copy"><p>This interactive map uses TerriaJS<sup>TM</sup>, an open source software library developed by Data61 for building rich, web-based geospatial data explorers.  It uses Cesium<sup>TM</sup> open source 3D globe viewing software.  TerriaJS<sup>TM</sup> is used for the official Australian Government NationalMap and many other sites rich in the use of spatial data.</p><p>This map also uses Terria<sup>TM</sup> Inference Engine, a cloud-based platform for making probabilistic predictions using data in a web-based mapping environment. Terria<sup>TM</sup> Inference Engine uses state of the art machine learning algorithms developed by Data61 and designed specifically for large-scale spatial inference.</p></div>';

// If we're running in dev mode, disable the built style sheet as we'll be using the webpack style loader.
// Note that if the first stylesheet stops being nationalmap.css then this will have to change.
if (process.env.NODE_ENV !== "production" && module.hot) {
    document.styleSheets[0].disabled = true;
}

terria.start({
    // If you don't want the user to be able to control catalog loading via the URL, remove the applicationUrl property below
    // as well as the call to "updateApplicationOnHashChange" further down.
    applicationUrl: window.location,
    configUrl: 'config.json',
    defaultTo2D: isCommonMobilePlatform(),
    urlShortener: new GoogleUrlShortener({
        terria: terria
    })
}).otherwise(function(e) {
    raiseErrorToUser(terria, e);
}).always(function() {
<<<<<<< HEAD
    configuration.bingMapsKey = terria.configParameters.bingMapsKey ? terria.configParameters.bingMapsKey : configuration.bingMapsKey;

    // Automatically update Terria (load new catalogs, etc.) when the hash part of the URL changes.
    updateApplicationOnHashChange(terria, window);
    updateApplicationOnMessageFromParentWindow(terria, window);

    // Create the map/globe.
    TerriaViewer.create(terria, { developerAttribution: terria.configParameters.developerAttribution });

    // We'll put the entire user interface into a DOM element called 'ui'.
    var ui = document.getElementById('ui');

    // Create the various base map options.
    var australiaBaseMaps = createAustraliaBaseMapOptions(terria);
    var globalBaseMaps = createGlobalBaseMapOptions(terria, configuration.bingMapsKey);

    var allBaseMaps = australiaBaseMaps.concat(globalBaseMaps);
    var initialBaseMap = terria.configParameters.initialBaseMap || 'Bing Maps Aerial with Labels';
    selectBaseMap(terria, allBaseMaps, initialBaseMap, true);

    // Create the Settings / Map panel.
    var settingsPanel = SettingsPanelViewModel.create({
        container: ui,
        terria: terria,
        isVisible: false,
        baseMaps: allBaseMaps
    });

    var brandBarElements = defaultValue(terria.configParameters.brandBarElements, [
            '',
            '<a target="_blank" href="http://terria.io"><img src="images/terria_logo.png" height="52" title="Version: {{ version }}" /></a>',
            ''
        ]);
    brandBarElements = brandBarElements.map(function(s) { return s.replace(/\{\{\s*version\s*\}\}/, version);});

    // Create the brand bar.
    BrandBarViewModel.create({
        container: ui,
        elements: brandBarElements
    });

    // Create the menu bar.
    MenuBarViewModel.create({
        container: ui,
        terria: terria,
        items: [
            // Add a Tools menu that only appears when "tools=1" is present in the URL.
            createToolsMenuItem(terria, ui),
            new MenuBarItemViewModel({
                label: 'Add data',
                tooltip: 'Add your own data to the map.',
                svgPath: svgPlus,
                svgPathWidth: 11,
                svgPathHeight: 12,
                callback: function() {
                    AddDataPanelViewModel.open({
                        container: ui,
                        terria: terria
                    });
                }
            }),
            new MenuBarItemViewModel({
                label: 'Base Maps',
                tooltip: 'Change the map mode (2D/3D) and base map.',
                svgPath: svgWorld,
                svgPathWidth: 17,
                svgPathHeight: 17,
                observableToToggle: knockout.getObservable(settingsPanel, 'isVisible')
            }),
            new MenuBarItemViewModel({
                label: 'Share',
                tooltip: 'Share your map with others.',
                svgPath: svgShare,
                svgPathWidth: 11,
                svgPathHeight: 13,
                callback: function() {
                    SharePopupViewModel.open({
                        container: ui,
                        terria: terria
                    });
                }
            })/*,
            new MenuBarItemViewModel({
                label: 'Related Maps',
                tooltip: 'View other maps in the NationalMap family.',
                svgPath: svgRelated,
                svgPathWidth: 14,
                svgPathHeight: 13,
                callback: function() {
                    PopupMessageViewModel.open(ui, {
                        title: 'Related Maps',
                        message: require('./lib/Views/RelatedMaps.html'),
                        width: 600,
                        height: 430
                    });
                }
            })*/
        ]
    });

    // Create the lat/lon/elev and distance widgets.
    LocationBarViewModel.create({
        container: ui,
        terria: terria,
        mapElement: document.getElementById('cesiumContainer')
    });

    DistanceLegendViewModel.create({
        container: ui,
        terria: terria,
        mapElement: document.getElementById('cesiumContainer')
    });

    // Create the navigation controls.
    NavigationViewModel.create({
        container: ui,
        terria: terria
    });

    // Create the animation controls.
    AnimationViewModel.create({
        container: document.getElementById('cesiumContainer'),
        terria: terria,
        mapElementsToDisplace: [
            'cesium-widget-credits',
            'leaflet-control-attribution',
            'distance-legend',
            'location-bar'
        ]
    });

    var nowViewingTab = new NowViewingTabViewModel({
        nowViewing: terria.nowViewing
    });

    var isSmallScreen = document.body.clientWidth <= 700 || document.body.clientHeight <= 420;

    // Create the explorer panel.
    ExplorerPanelViewModel.create({
        container: ui,
        terria: terria,
        mapElementToDisplace: 'cesiumContainer',
        isOpen: !isSmallScreen && !terria.userProperties.hideExplorerPanel,
        tabs: [
            new DataCatalogTabViewModel({
                catalog: terria.catalog
            }),
            nowViewingTab,
            new SearchTabViewModel({
                searchProviders: [
                    new CatalogItemNameSearchProviderViewModel({
                        terria: terria
                    }),
                    new BingMapsSearchProviderViewModel({
                        terria: terria,
                        key: configuration.bingMapsKey
                    }),
                    new GazetteerSearchProviderViewModel({
                        terria: terria
                    })
                ]
            })
        ]
    });

    // Create the feature information popup.
    var featureInfoPanel = FeatureInfoPanelViewModel.create({
        container: ui,
        terria: terria
    });

    // Handle the user dragging/dropping files onto the application.
    DragDropViewModel.create({
        container: ui,
        terria: terria,
        dropTarget: document,
        allowDropInitFiles: true,
        allowDropDataFiles: true,
        validDropElements: ['ui', 'cesiumContainer'],
        invalidDropClasses: ['modal-background']
    });

    // Add a popup that appears the first time a catalog item is enabled,
    // calling the user's attention to the Now Viewing tab.
    NowViewingAttentionGrabberViewModel.create({
        container: ui,
        terria: terria,
        nowViewingTabViewModel: nowViewingTab
    });

    // Make sure only one panel is open in the top right at any time.
    MutuallyExclusivePanels.create({
        panels: [
            settingsPanel,
            featureInfoPanel
        ]
    });

    MapProgressBarViewModel.create({
        container: document.getElementById('cesiumContainer'),
        terria: terria
    });

    document.getElementById('loadingIndicator').style.display = 'none';
=======
    try {
        configuration.bingMapsKey = terria.configParameters.bingMapsKey ? terria.configParameters.bingMapsKey : configuration.bingMapsKey;

        const viewState = new ViewState({
            terria: terria,
            locationSearchProviders: [
                new BingMapsSearchProviderViewModel({
                    terria: terria,
                    key: configuration.bingMapsKey
                }),
                new GazetteerSearchProviderViewModel({terria})
            ]
        });

        // Automatically update Terria (load new catalogs, etc.) when the hash part of the URL changes.
        updateApplicationOnHashChange(terria, window);
        updateApplicationOnMessageFromParentWindow(terria, window);

        //temp
        var createAustraliaBaseMapOptions = require('terriajs/lib/ViewModels/createAustraliaBaseMapOptions');
        var createGlobalBaseMapOptions = require('terriajs/lib/ViewModels/createGlobalBaseMapOptions');
        var selectBaseMap = require('terriajs/lib/ViewModels/selectBaseMap');
        // Create the various base map options.
        var australiaBaseMaps = createAustraliaBaseMapOptions(terria);
        var globalBaseMaps = createGlobalBaseMapOptions(terria, configuration.bingMapsKey);

        var allBaseMaps = australiaBaseMaps.concat(globalBaseMaps);
        selectBaseMap(terria, allBaseMaps, 'Bing Maps Aerial with Labels', true);

        let render = () => {
            const StandardUserInterface = require('terriajs/lib/ReactViews/StandardUserInterface/StandardUserInterface.jsx');
            ReactDOM.render(<StandardUserInterface
                                terria={terria}
                                allBaseMaps={allBaseMaps}
                                viewState={viewState}
                                version={version} />, document.getElementById('ui'));
        };


        if (process.env.NODE_ENV === "development") {
            window.viewState = viewState;
        }

        if (module.hot && process.env.NODE_ENV !== "production") {
            // Support hot reloading of components
            // and display an overlay for runtime errors
            const renderApp = render;
            const renderError = (error) => {
                const RedBox = require('redbox-react');
                console.error(error);
                console.error(error.stack);
                ReactDOM.render(
                    <RedBox error={error} />,
                    document.getElementById('ui')
                );
            };
            render = () => {
                try {
                    renderApp();
                } catch (error) {
                    renderError(error);
                }
            };
            module.hot.accept('terriajs/lib/ReactViews/StandardUserInterface/StandardUserInterface.jsx', () => {
                setTimeout(render);
            });
        }

        render();
    } catch (e) {
        console.error(e);
        console.error(e.stack);
    }
>>>>>>> 1142259b
});<|MERGE_RESOLUTION|>--- conflicted
+++ resolved
@@ -37,20 +37,8 @@
 import BingMapsSearchProviderViewModel from 'terriajs/lib/ViewModels/BingMapsSearchProviderViewModel.js';
 import GazetteerSearchProviderViewModel from 'terriajs/lib/ViewModels/GazetteerSearchProviderViewModel.js';
 
-<<<<<<< HEAD
-var Terria = require('terriajs/lib/Models/Terria');
-var registerCatalogMembers = require('terriajs/lib/Models/registerCatalogMembers');
-var raiseErrorToUser = require('terriajs/lib/Models/raiseErrorToUser');
-var selectBaseMap = require('terriajs/lib/ViewModels/selectBaseMap');
-var defaultValue = require('terriajs-cesium/Source/Core/defaultValue');
-
-var svgPlus = require('terriajs/lib/SvgPaths/svgPlus');
-var svgShare = require('terriajs/lib/SvgPaths/svgShare');
-var svgWorld = require('terriajs/lib/SvgPaths/svgWorld');
-=======
 // Tell the OGR catalog item where to find its conversion service.  If you're not using OgrCatalogItem you can remove this.
 OgrCatalogItem.conversionServiceBaseUrl = configuration.conversionServiceBaseUrl;
->>>>>>> 1142259b
 
 // Register custom Knockout.js bindings.  If you're not using the TerriaJS user interface, you can remove this.
 registerKnockoutBindings();
@@ -91,212 +79,7 @@
 }).otherwise(function(e) {
     raiseErrorToUser(terria, e);
 }).always(function() {
-<<<<<<< HEAD
-    configuration.bingMapsKey = terria.configParameters.bingMapsKey ? terria.configParameters.bingMapsKey : configuration.bingMapsKey;
 
-    // Automatically update Terria (load new catalogs, etc.) when the hash part of the URL changes.
-    updateApplicationOnHashChange(terria, window);
-    updateApplicationOnMessageFromParentWindow(terria, window);
-
-    // Create the map/globe.
-    TerriaViewer.create(terria, { developerAttribution: terria.configParameters.developerAttribution });
-
-    // We'll put the entire user interface into a DOM element called 'ui'.
-    var ui = document.getElementById('ui');
-
-    // Create the various base map options.
-    var australiaBaseMaps = createAustraliaBaseMapOptions(terria);
-    var globalBaseMaps = createGlobalBaseMapOptions(terria, configuration.bingMapsKey);
-
-    var allBaseMaps = australiaBaseMaps.concat(globalBaseMaps);
-    var initialBaseMap = terria.configParameters.initialBaseMap || 'Bing Maps Aerial with Labels';
-    selectBaseMap(terria, allBaseMaps, initialBaseMap, true);
-
-    // Create the Settings / Map panel.
-    var settingsPanel = SettingsPanelViewModel.create({
-        container: ui,
-        terria: terria,
-        isVisible: false,
-        baseMaps: allBaseMaps
-    });
-
-    var brandBarElements = defaultValue(terria.configParameters.brandBarElements, [
-            '',
-            '<a target="_blank" href="http://terria.io"><img src="images/terria_logo.png" height="52" title="Version: {{ version }}" /></a>',
-            ''
-        ]);
-    brandBarElements = brandBarElements.map(function(s) { return s.replace(/\{\{\s*version\s*\}\}/, version);});
-
-    // Create the brand bar.
-    BrandBarViewModel.create({
-        container: ui,
-        elements: brandBarElements
-    });
-
-    // Create the menu bar.
-    MenuBarViewModel.create({
-        container: ui,
-        terria: terria,
-        items: [
-            // Add a Tools menu that only appears when "tools=1" is present in the URL.
-            createToolsMenuItem(terria, ui),
-            new MenuBarItemViewModel({
-                label: 'Add data',
-                tooltip: 'Add your own data to the map.',
-                svgPath: svgPlus,
-                svgPathWidth: 11,
-                svgPathHeight: 12,
-                callback: function() {
-                    AddDataPanelViewModel.open({
-                        container: ui,
-                        terria: terria
-                    });
-                }
-            }),
-            new MenuBarItemViewModel({
-                label: 'Base Maps',
-                tooltip: 'Change the map mode (2D/3D) and base map.',
-                svgPath: svgWorld,
-                svgPathWidth: 17,
-                svgPathHeight: 17,
-                observableToToggle: knockout.getObservable(settingsPanel, 'isVisible')
-            }),
-            new MenuBarItemViewModel({
-                label: 'Share',
-                tooltip: 'Share your map with others.',
-                svgPath: svgShare,
-                svgPathWidth: 11,
-                svgPathHeight: 13,
-                callback: function() {
-                    SharePopupViewModel.open({
-                        container: ui,
-                        terria: terria
-                    });
-                }
-            })/*,
-            new MenuBarItemViewModel({
-                label: 'Related Maps',
-                tooltip: 'View other maps in the NationalMap family.',
-                svgPath: svgRelated,
-                svgPathWidth: 14,
-                svgPathHeight: 13,
-                callback: function() {
-                    PopupMessageViewModel.open(ui, {
-                        title: 'Related Maps',
-                        message: require('./lib/Views/RelatedMaps.html'),
-                        width: 600,
-                        height: 430
-                    });
-                }
-            })*/
-        ]
-    });
-
-    // Create the lat/lon/elev and distance widgets.
-    LocationBarViewModel.create({
-        container: ui,
-        terria: terria,
-        mapElement: document.getElementById('cesiumContainer')
-    });
-
-    DistanceLegendViewModel.create({
-        container: ui,
-        terria: terria,
-        mapElement: document.getElementById('cesiumContainer')
-    });
-
-    // Create the navigation controls.
-    NavigationViewModel.create({
-        container: ui,
-        terria: terria
-    });
-
-    // Create the animation controls.
-    AnimationViewModel.create({
-        container: document.getElementById('cesiumContainer'),
-        terria: terria,
-        mapElementsToDisplace: [
-            'cesium-widget-credits',
-            'leaflet-control-attribution',
-            'distance-legend',
-            'location-bar'
-        ]
-    });
-
-    var nowViewingTab = new NowViewingTabViewModel({
-        nowViewing: terria.nowViewing
-    });
-
-    var isSmallScreen = document.body.clientWidth <= 700 || document.body.clientHeight <= 420;
-
-    // Create the explorer panel.
-    ExplorerPanelViewModel.create({
-        container: ui,
-        terria: terria,
-        mapElementToDisplace: 'cesiumContainer',
-        isOpen: !isSmallScreen && !terria.userProperties.hideExplorerPanel,
-        tabs: [
-            new DataCatalogTabViewModel({
-                catalog: terria.catalog
-            }),
-            nowViewingTab,
-            new SearchTabViewModel({
-                searchProviders: [
-                    new CatalogItemNameSearchProviderViewModel({
-                        terria: terria
-                    }),
-                    new BingMapsSearchProviderViewModel({
-                        terria: terria,
-                        key: configuration.bingMapsKey
-                    }),
-                    new GazetteerSearchProviderViewModel({
-                        terria: terria
-                    })
-                ]
-            })
-        ]
-    });
-
-    // Create the feature information popup.
-    var featureInfoPanel = FeatureInfoPanelViewModel.create({
-        container: ui,
-        terria: terria
-    });
-
-    // Handle the user dragging/dropping files onto the application.
-    DragDropViewModel.create({
-        container: ui,
-        terria: terria,
-        dropTarget: document,
-        allowDropInitFiles: true,
-        allowDropDataFiles: true,
-        validDropElements: ['ui', 'cesiumContainer'],
-        invalidDropClasses: ['modal-background']
-    });
-
-    // Add a popup that appears the first time a catalog item is enabled,
-    // calling the user's attention to the Now Viewing tab.
-    NowViewingAttentionGrabberViewModel.create({
-        container: ui,
-        terria: terria,
-        nowViewingTabViewModel: nowViewingTab
-    });
-
-    // Make sure only one panel is open in the top right at any time.
-    MutuallyExclusivePanels.create({
-        panels: [
-            settingsPanel,
-            featureInfoPanel
-        ]
-    });
-
-    MapProgressBarViewModel.create({
-        container: document.getElementById('cesiumContainer'),
-        terria: terria
-    });
-
-    document.getElementById('loadingIndicator').style.display = 'none';
-=======
     try {
         configuration.bingMapsKey = terria.configParameters.bingMapsKey ? terria.configParameters.bingMapsKey : configuration.bingMapsKey;
 
@@ -370,5 +153,4 @@
         console.error(e);
         console.error(e.stack);
     }
->>>>>>> 1142259b
 });