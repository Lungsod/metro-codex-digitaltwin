/**
 * @license
 * Copyright(c) 2012-2015 National ICT Australia Limited (NICTA).
 *
 * Licensed under the Apache License, Version 2.0 (the "License");
 * you may not use this file except in compliance with the License.
 * You may obtain a copy of the License at
 *
 * http://www.apache.org/licenses/LICENSE-2.0
 *
 * Unless required by applicable law or agreed to in writing, software
 * distributed under the License is distributed on an "AS IS" BASIS,
 * WITHOUT WARRANTIES OR CONDITIONS OF ANY KIND, either express or implied.
 * See the License for the specific language governing permissions and
 * limitations under the License.
 *
 */

'use strict';

/*global require*/

var version = require('./version');

var configuration = {
    terriaBaseUrl: 'build/TerriaJS',
    cesiumBaseUrl: undefined, // use default
    bingMapsKey: undefined, // use Cesium key
    proxyBaseUrl: 'proxy/',
    conversionServiceBaseUrl: 'convert'
};

// Check browser compatibility early on.
// A very old browser (e.g. Internet Explorer 8) will fail on requiring-in many of the modules below.
// 'ui' is the name of the DOM element that should contain the error popup if the browser is not compatible
var checkBrowserCompatibility = require('terriajs/lib/ViewModels/checkBrowserCompatibility');
checkBrowserCompatibility('ui');

var knockout = require('terriajs-cesium/Source/ThirdParty/knockout');

var AusGlobeViewer = require('terriajs/lib/viewer/AusGlobeViewer');
var registerKnockoutBindings = require('terriajs/lib/Core/registerKnockoutBindings');
var corsProxy = require('terriajs/lib/Core/corsProxy');

var AddDataPanelViewModel = require('terriajs/lib/ViewModels/AddDataPanelViewModel');
var BingMapsSearchProviderViewModel = require('terriajs/lib/ViewModels/BingMapsSearchProviderViewModel');
var BrandBarViewModel = require('terriajs/lib/ViewModels/BrandBarViewModel');
var CatalogItemNameSearchProviderViewModel = require('terriajs/lib/ViewModels/CatalogItemNameSearchProviderViewModel');
var createAustraliaBaseMapOptions = require('terriajs/lib/ViewModels/createAustraliaBaseMapOptions');
var createGlobalBaseMapOptions = require('terriajs/lib/ViewModels/createGlobalBaseMapOptions');
var createToolsMenuItem = require('terriajs/lib/ViewModels/createToolsMenuItem');
var DataCatalogTabViewModel = require('terriajs/lib/ViewModels/DataCatalogTabViewModel');
var DistanceLegendViewModel = require('terriajs/lib/ViewModels/DistanceLegendViewModel');
var DragDropViewModel = require('terriajs/lib/ViewModels/DragDropViewModel');
var ExplorerPanelViewModel = require('terriajs/lib/ViewModels/ExplorerPanelViewModel');
var FeatureInfoPanelViewModel = require('terriajs/lib/ViewModels/FeatureInfoPanelViewModel');
var GazetteerSearchProviderViewModel = require('terriajs/lib/ViewModels/GazetteerSearchProviderViewModel');
var LocationBarViewModel = require('terriajs/lib/ViewModels/LocationBarViewModel');
var MenuBarItemViewModel = require('terriajs/lib/ViewModels/MenuBarItemViewModel');
var MenuBarViewModel = require('terriajs/lib/ViewModels/MenuBarViewModel');
var MutuallyExclusivePanels = require('terriajs/lib/ViewModels/MutuallyExclusivePanels');
var NavigationViewModel = require('terriajs/lib/ViewModels/NavigationViewModel');
var NowViewingTabViewModel = require('terriajs/lib/ViewModels/NowViewingTabViewModel');
var PopupMessageViewModel = require('terriajs/lib/ViewModels/PopupMessageViewModel');
var SearchTabViewModel = require('terriajs/lib/ViewModels/SearchTabViewModel');
var SettingsPanelViewModel = require('terriajs/lib/ViewModels/SettingsPanelViewModel');
var SharePopupViewModel = require('terriajs/lib/ViewModels/SharePopupViewModel');
var updateApplicationOnHashChange = require('terriajs/lib/ViewModels/updateApplicationOnHashChange');

var Terria = require('terriajs/lib/Models/Terria');
var OgrCatalogItem = require('terriajs/lib/Models/OgrCatalogItem');
var registerCatalogMembers = require('terriajs/lib/Models/registerCatalogMembers');
var raiseErrorToUser = require('terriajs/lib/Models/raiseErrorToUser');
var selectBaseMap = require('terriajs/lib/ViewModels/selectBaseMap');

// Configure the base URL for the proxy service used to work around CORS restrictions.
corsProxy.baseProxyUrl = configuration.proxyBaseUrl;

// Tell the OGR catalog item where to find its conversion service.  If you're not using OgrCatalogItem you can remove this.
OgrCatalogItem.conversionServiceBaseUrl = configuration.conversionServiceBaseUrl;

// Register custom Knockout.js bindings.  If you're not using the TerriaJS user interface, you can remove this.
registerKnockoutBindings();

// Register all types of catalog members in the core TerriaJS.  If you only want to register a subset of them
// (i.e. to reduce the size of your application if you don't actually use them all), feel free to copy a subset of
// the code in the registerCatalogMembers function here instead.
registerCatalogMembers();

// Construct the TerriaJS application, arrange to show errors to the user, and start it up.
var terria = new Terria({
    baseUrl: configuration.terriaBaseUrl,
    cesiumBaseUrl: configuration.cesiumBaseUrl
});

terria.error.addEventListener(function(e) {
    PopupMessageViewModel.open('ui', {
        title: e.title,
        message: e.message
    });
});

terria.start({
    // If you don't want the user to be able to control catalog loading via the URL, remove the applicationUrl property below
    // as well as the call to "updateApplicationOnHashChange" further down.
    applicationUrl: window.location,
    configUrl: 'config.json'
}).otherwise(function(e) {
    raiseErrorToUser(terria, e);
}).always(function() {
    configuration.bingMapsKey = terria.configParameters.bingMapsKey ? terria.configParameters.bingMapsKey : configuration.bingMapsKey;

    // Automatically update Terria (load new catalogs, etc.) when the hash part of the URL changes.
    updateApplicationOnHashChange(terria, window);

    // Create the map/globe.
    AusGlobeViewer.create(terria, {
        developerAttribution: {
            text: 'NICTA',
            link: 'http://www.nicta.com.au'
        }
    });

    // We'll put the entire user interface into a DOM element called 'ui'.
    var ui = document.getElementById('ui');

    // Create the various base map options.
    var australiaBaseMaps = createAustraliaBaseMapOptions(terria);
    var globalBaseMaps = createGlobalBaseMapOptions(terria, configuration.bingMapsKey);

    var allBaseMaps = australiaBaseMaps.concat(globalBaseMaps);
    selectBaseMap(terria, allBaseMaps, 'Bing Maps Aerial with Labels');

    // Create the Settings / Map panel.
    var settingsPanel = SettingsPanelViewModel.create({
        container: ui,
        terria: terria,
        isVisible: false,
        baseMaps: allBaseMaps
    });

    // Create the brand bar.
    BrandBarViewModel.create(ui, {
        elements: [
<<<<<<< HEAD
            '',
            '<a target="_blank" href="http://www.nicta.com.au"><img src="images/terria_logo.png" height="52" /></a>',
            ''
=======
            '<a target="_blank" href="help/About.html"><img src="images/NationalMap_Logo_RGB72dpi_REV_Blue text_BETA.png" height="50" alt="National Map" title="Version: ' + version + '" /></a>',
            '<a target="_blank" href="http://www.gov.au/"><img src="images/AG-Rvsd-Stacked-Press.png" height="45" alt="Australian Government" /></a>'
>>>>>>> 6c5ee637
        ]
    });

    // Create the menu bar.
    MenuBarViewModel.create({
        container: ui,
        terria: terria,
        items: [
            // Add a Tools menu that only appears when "tools=1" is present in the URL.
            createToolsMenuItem(terria, ui),
            new MenuBarItemViewModel({
                label: 'Add data',
                tooltip: 'Add your own data to the map.',
                callback: function() {
                    AddDataPanelViewModel.open({
                        container: ui,
                        terria: terria
                    });
                }
            }),
            new MenuBarItemViewModel({
                label: 'Maps',
                tooltip: 'Change the map mode (2D/3D) and base map.',
                observableToToggle: knockout.getObservable(settingsPanel, 'isVisible')
            }),
            new MenuBarItemViewModel({
                label: 'Share',
                tooltip: 'Share your map with others.',
                callback: function() {
                    SharePopupViewModel.open({
                        container: ui,
                        terria: terria
                    });
                }
            })
        ]
    });

    // Create the lat/lon/elev and distance widgets.
    LocationBarViewModel.create({
        container: ui,
        terria: terria,
        mapElement: document.getElementById('cesiumContainer')
    });

    DistanceLegendViewModel.create({
        container: ui,
        terria: terria,
        mapElement: document.getElementById('cesiumContainer')
    });

    // Create the navigation controls.
    NavigationViewModel.create({
        container: ui,
        terria: terria
    });

    // Create the explorer panel.
    ExplorerPanelViewModel.create({
        container: ui,
        terria: terria,
        mapElementToDisplace: 'cesiumContainer',
        isOpen: !terria.userProperties.hideExplorerPanel,
        tabs: [
            new DataCatalogTabViewModel({
                catalog: terria.catalog
            }),
            new NowViewingTabViewModel({
                nowViewing: terria.nowViewing
            }),
            new SearchTabViewModel({
                searchProviders: [
                    new CatalogItemNameSearchProviderViewModel({
                        terria: terria
                    }),
                    new BingMapsSearchProviderViewModel({
                        terria: terria,
                        key: configuration.bingMapsKey
                    }),
                    new GazetteerSearchProviderViewModel({
                        terria: terria
                    })
                ]
            })
        ]
    });

    // Create the feature information popup.
    var featureInfoPanel = FeatureInfoPanelViewModel.create({
        container: ui,
        terria: terria
    });

    // Handle the user dragging/dropping files onto the application.
    DragDropViewModel.create({
        container: ui,
        terria: terria,
        dropTarget: document,
        allowDropInitFiles: true,
        allowDropDataFiles: true,
        validDropElements: ['ui', 'cesiumContainer'],
        invalidDropClasses: ['modal-background']
    });

    // Make sure only one panel is open in the top right at any time.
    MutuallyExclusivePanels.create({
        panels: [
            settingsPanel,
            featureInfoPanel
        ]
    });

    document.getElementById('loadingIndicator').style.display = 'none';
});<|MERGE_RESOLUTION|>--- conflicted
+++ resolved
@@ -142,14 +142,9 @@
     // Create the brand bar.
     BrandBarViewModel.create(ui, {
         elements: [
-<<<<<<< HEAD
             '',
             '<a target="_blank" href="http://www.nicta.com.au"><img src="images/terria_logo.png" height="52" /></a>',
             ''
-=======
-            '<a target="_blank" href="help/About.html"><img src="images/NationalMap_Logo_RGB72dpi_REV_Blue text_BETA.png" height="50" alt="National Map" title="Version: ' + version + '" /></a>',
-            '<a target="_blank" href="http://www.gov.au/"><img src="images/AG-Rvsd-Stacked-Press.png" height="45" alt="Australian Government" /></a>'
->>>>>>> 6c5ee637
         ]
     });
 
