'use strict';

/*global require*/
var terriaOptions = {
    baseUrl: 'build/TerriaJS'
};
var configuration = {
    bingMapsKey: undefined, // use Cesium key
};

require('./nationalmap.scss');

// Check browser compatibility early on.
// A very old browser (e.g. Internet Explorer 8) will fail on requiring-in many of the modules below.
// 'ui' is the name of the DOM element that should contain the error popup if the browser is not compatible
//var checkBrowserCompatibility = require('terriajs/lib/ViewModels/checkBrowserCompatibility');

// checkBrowserCompatibility('ui');

var GoogleAnalytics = require('terriajs/lib/Core/GoogleAnalytics');
var GoogleUrlShortener = require('terriajs/lib/Models/GoogleUrlShortener');
var isCommonMobilePlatform = require('terriajs/lib/Core/isCommonMobilePlatform');
var OgrCatalogItem = require('terriajs/lib/Models/OgrCatalogItem');
var raiseErrorToUser = require('terriajs/lib/Models/raiseErrorToUser');
var React = require('react');
var ReactDOM = require('react-dom');
var registerAnalytics = require('terriajs/lib/Models/registerAnalytics');
var registerCatalogMembers = require('terriajs/lib/Models/registerCatalogMembers');
var registerCustomComponentTypes = require('terriajs/lib/Models/registerCustomComponentTypes');
var registerKnockoutBindings = require('terriajs/lib/Core/registerKnockoutBindings');
var Terria = require('terriajs/lib/Models/Terria');
var updateApplicationOnHashChange = require('terriajs/lib/ViewModels/updateApplicationOnHashChange');
var updateApplicationOnMessageFromParentWindow = require('terriajs/lib/ViewModels/updateApplicationOnMessageFromParentWindow');
var ViewState = require('terriajs/lib/ReactViewModels/ViewState').default;
import BingMapsSearchProviderViewModel from 'terriajs/lib/ViewModels/BingMapsSearchProviderViewModel.js';
import GazetteerSearchProviderViewModel from 'terriajs/lib/ViewModels/GazetteerSearchProviderViewModel.js';

// Tell the OGR catalog item where to find its conversion service.  If you're not using OgrCatalogItem you can remove this.
OgrCatalogItem.conversionServiceBaseUrl = configuration.conversionServiceBaseUrl;

// Register custom Knockout.js bindings.  If you're not using the TerriaJS user interface, you can remove this.
registerKnockoutBindings();


// Register all types of catalog members in the core TerriaJS.  If you only want to register a subset of them
// (i.e. to reduce the size of your application if you don't actually use them all), feel free to copy a subset of
// the code in the registerCatalogMembers function here instead.
registerCatalogMembers();
registerAnalytics();

terriaOptions.analytics = new GoogleAnalytics();

// Construct the TerriaJS application, arrange to show errors to the user, and start it up.
var terria = new Terria(terriaOptions);

// Register custom components in the core TerriaJS.  If you only want to register a subset of them, or to add your own,
// insert your custom version of the code in the registerCustomComponentTypes function here instead.
registerCustomComponentTypes(terria);

terria.welcome = '<h3>Terria<sup>TM</sup> is a spatial data platform that provides spatial predictive analytics</h3><div class="body-copy"><p>This interactive map uses TerriaJS<sup>TM</sup>, an open source software library developed by Data61 for building rich, web-based geospatial data explorers.  It uses Cesium<sup>TM</sup> open source 3D globe viewing software.  TerriaJS<sup>TM</sup> is used for the official Australian Government NationalMap and many other sites rich in the use of spatial data.</p><p>This map also uses Terria<sup>TM</sup> Inference Engine, a cloud-based platform for making probabilistic predictions using data in a web-based mapping environment. Terria<sup>TM</sup> Inference Engine uses state of the art machine learning algorithms developed by Data61 and designed specifically for large-scale spatial inference.</p></div>';

<<<<<<< HEAD
const viewState = new ViewState([
    new BingMapsSearchProviderViewModel({terria}),
    new GazetteerSearchProviderViewModel({terria})
]);

terria.error.addEventListener(e => {
    viewState.notifications.push({
        title: e.title,
        message: e.message
    });
});
=======
const viewState = new ViewState(terria);
>>>>>>> c14d1325

viewState.notifications.push({
    title: 'Aremi is a spatial data platform for the Australian Energy industry',
    message: 'We are focused on supporting Developer, Financiers, and Policy Makers in evaluating spatial renewable energy information.\n\nAREMI is funded by the *Australian Renewable Energy Agency* and developed by *Data61* in partnership with *GeoScience Australia* and the *Clean Energy Council*.',
    confirmText: 'Got it! Take me to the map',
    hideUi: true
});

// If we're running in dev mode, disable the built style sheet as we'll be using the webpack style loader.
// Note that if the first stylesheet stops being nationalmap.css then this will have to change.
if (process.env.NODE_ENV !== "production" && module.hot) {
    document.styleSheets[0].disabled = true;
}

terria.start({
    // If you don't want the user to be able to control catalog loading via the URL, remove the applicationUrl property below
    // as well as the call to "updateApplicationOnHashChange" further down.
    applicationUrl: window.location,
    configUrl: 'config.json',
    defaultTo2D: isCommonMobilePlatform(),
    urlShortener: new GoogleUrlShortener({
        terria: terria
    })
}).otherwise(function(e) {
    raiseErrorToUser(terria, e);
}).always(function() {
    try {
        configuration.bingMapsKey = terria.configParameters.bingMapsKey ? terria.configParameters.bingMapsKey : configuration.bingMapsKey;

        // Automatically update Terria (load new catalogs, etc.) when the hash part of the URL changes.
        updateApplicationOnHashChange(terria, window);
        updateApplicationOnMessageFromParentWindow(terria, window);

        //temp
        var createAustraliaBaseMapOptions = require('terriajs/lib/ViewModels/createAustraliaBaseMapOptions');
        var createGlobalBaseMapOptions = require('terriajs/lib/ViewModels/createGlobalBaseMapOptions');
        var selectBaseMap = require('terriajs/lib/ViewModels/selectBaseMap');
        // Create the various base map options.
        var australiaBaseMaps = createAustraliaBaseMapOptions(terria);
        var globalBaseMaps = createGlobalBaseMapOptions(terria, configuration.bingMapsKey);

        var allBaseMaps = australiaBaseMaps.concat(globalBaseMaps);
        selectBaseMap(terria, allBaseMaps, 'Bing Maps Aerial with Labels', true);

        let render = () => {
<<<<<<< HEAD
            const UserInterface = require('./UserInterface.jsx');
            ReactDOM.render(<UserInterface terria={terria} allBaseMaps={allBaseMaps}
=======
            const StandardUserInterface = require('terriajs/lib/ReactViews/StandardUserInterface.jsx');
            ReactDOM.render(<StandardUserInterface terria={terria} allBaseMaps={allBaseMaps}
                                           terriaViewer={terriaViewer}
>>>>>>> c14d1325
                                           viewState={viewState}/>, document.getElementById('ui'));
        };

        if (module.hot && process.env.NODE_ENV !== "production") {
            // Support hot reloading of components
            // and display an overlay for runtime errors
            const renderApp = render;
            const renderError = (error) => {
                const RedBox = require('redbox-react');
                console.error(error);
                console.error(error.stack);
                ReactDOM.render(
                    <RedBox error={error} />,
                    document.getElementById('ui')
                );
            };
            render = () => {
                try {
                    renderApp();
                } catch (error) {
                    renderError(error);
                }
            };
            module.hot.accept('terriajs/lib/ReactViews/StandardUserInterface.jsx', () => {
                setTimeout(render);
            });
        }

        render();
    } catch (e) {
        console.error(e);
        console.error(e.stack);
    }
});<|MERGE_RESOLUTION|>--- conflicted
+++ resolved
@@ -59,21 +59,10 @@
 
 terria.welcome = '<h3>Terria<sup>TM</sup> is a spatial data platform that provides spatial predictive analytics</h3><div class="body-copy"><p>This interactive map uses TerriaJS<sup>TM</sup>, an open source software library developed by Data61 for building rich, web-based geospatial data explorers.  It uses Cesium<sup>TM</sup> open source 3D globe viewing software.  TerriaJS<sup>TM</sup> is used for the official Australian Government NationalMap and many other sites rich in the use of spatial data.</p><p>This map also uses Terria<sup>TM</sup> Inference Engine, a cloud-based platform for making probabilistic predictions using data in a web-based mapping environment. Terria<sup>TM</sup> Inference Engine uses state of the art machine learning algorithms developed by Data61 and designed specifically for large-scale spatial inference.</p></div>';
 
-<<<<<<< HEAD
-const viewState = new ViewState([
+const viewState = new ViewState(terria, [
     new BingMapsSearchProviderViewModel({terria}),
     new GazetteerSearchProviderViewModel({terria})
 ]);
-
-terria.error.addEventListener(e => {
-    viewState.notifications.push({
-        title: e.title,
-        message: e.message
-    });
-});
-=======
-const viewState = new ViewState(terria);
->>>>>>> c14d1325
 
 viewState.notifications.push({
     title: 'Aremi is a spatial data platform for the Australian Energy industry',
@@ -119,14 +108,8 @@
         selectBaseMap(terria, allBaseMaps, 'Bing Maps Aerial with Labels', true);
 
         let render = () => {
-<<<<<<< HEAD
-            const UserInterface = require('./UserInterface.jsx');
-            ReactDOM.render(<UserInterface terria={terria} allBaseMaps={allBaseMaps}
-=======
             const StandardUserInterface = require('terriajs/lib/ReactViews/StandardUserInterface.jsx');
             ReactDOM.render(<StandardUserInterface terria={terria} allBaseMaps={allBaseMaps}
-                                           terriaViewer={terriaViewer}
->>>>>>> c14d1325
                                            viewState={viewState}/>, document.getElementById('ui'));
         };
 
