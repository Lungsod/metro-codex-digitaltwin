--- conflicted
+++ resolved
@@ -200,9 +200,7 @@
                         terria: terria
                     });
                 }
-<<<<<<< HEAD
-=======
-            }),
+            })/*,
             new MenuBarItemViewModel({
                 label: 'Related Maps',
                 tooltip: 'View other maps in the NationalMap family.',
@@ -217,17 +215,7 @@
                         height: 430
                     });
                 }
-            }),
-            new MenuBarItemViewModel({
-                label: 'About',
-                tooltip: 'About National Map.',
-                svgPath: svgInfo,
-                svgPathWidth: 18,
-                svgPathHeight: 18,
-                svgFillRule: 'evenodd',
-                href: 'about.html'
->>>>>>> f37a4ad9
-            })
+            })*/
         ]
     });
 
