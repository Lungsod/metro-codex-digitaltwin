'use strict';

/*global require*/

var terriaOptions = {
    baseUrl: 'build/TerriaJS'
};
var configuration = {
    bingMapsKey: undefined, // use Cesium key
};

// Check browser compatibility early on.
// A very old browser (e.g. Internet Explorer 8) will fail on requiring-in many of the modules below.
// 'ui' is the name of the DOM element that should contain the error popup if the browser is not compatible
//var checkBrowserCompatibility = require('terriajs/lib/ViewModels/checkBrowserCompatibility');

// checkBrowserCompatibility('ui');

<<<<<<< HEAD
var GoogleAnalytics = require('terriajs/lib/Core/GoogleAnalytics');
var GoogleUrlShortener = require('terriajs/lib/Models/GoogleUrlShortener');
var isCommonMobilePlatform = require('terriajs/lib/Core/isCommonMobilePlatform');
var OgrCatalogItem = require('terriajs/lib/Models/OgrCatalogItem');
var raiseErrorToUser = require('terriajs/lib/Models/raiseErrorToUser');
var registerAnalytics = require('terriajs/lib/Models/registerAnalytics');
var registerCatalogMembers = require('terriajs/lib/Models/registerCatalogMembers');
var registerCustomComponentTypes = require('terriajs/lib/Models/registerCustomComponentTypes');
var registerKnockoutBindings = require('terriajs/lib/Core/registerKnockoutBindings');
var Terria = require('terriajs/lib/Models/Terria');
var updateApplicationOnHashChange = require('terriajs/lib/ViewModels/updateApplicationOnHashChange');
var updateApplicationOnMessageFromParentWindow = require('terriajs/lib/ViewModels/updateApplicationOnMessageFromParentWindow');
var ViewState = require('terriajs/lib/ReactViewModels/ViewState').default;
var BingMapsSearchProviderViewModel = require('terriajs/lib/ViewModels/BingMapsSearchProviderViewModel.js');
var GazetteerSearchProviderViewModel = require('terriajs/lib/ViewModels/GazetteerSearchProviderViewModel.js');
var GNAFSearchProviderViewModel = require('terriajs/lib/ViewModels/GNAFSearchProviderViewModel.js');
=======
import GoogleAnalytics from 'terriajs/lib/Core/GoogleAnalytics';
import ShareDataService from 'terriajs/lib/Models/ShareDataService';
import isCommonMobilePlatform from 'terriajs/lib/Core/isCommonMobilePlatform';
import OgrCatalogItem from 'terriajs/lib/Models/OgrCatalogItem';
import raiseErrorToUser from 'terriajs/lib/Models/raiseErrorToUser';
import React from 'react';
import ReactDOM from 'react-dom';
import registerAnalytics from 'terriajs/lib/Models/registerAnalytics';
import registerCatalogMembers from 'terriajs/lib/Models/registerCatalogMembers';
import registerCustomComponentTypes from 'terriajs/lib/ReactViews/Custom/registerCustomComponentTypes';
import registerKnockoutBindings from 'terriajs/lib/Core/registerKnockoutBindings';
import Terria from 'terriajs/lib/Models/Terria';
import updateApplicationOnHashChange from 'terriajs/lib/ViewModels/updateApplicationOnHashChange';
import updateApplicationOnMessageFromParentWindow from 'terriajs/lib/ViewModels/updateApplicationOnMessageFromParentWindow';
import ViewState from 'terriajs/lib/ReactViewModels/ViewState';
import BingMapsSearchProviderViewModel from 'terriajs/lib/ViewModels/BingMapsSearchProviderViewModel.js';
import GazetteerSearchProviderViewModel from 'terriajs/lib/ViewModels/GazetteerSearchProviderViewModel.js';
import GNAFSearchProviderViewModel from 'terriajs/lib/ViewModels/GNAFSearchProviderViewModel.js';

import AboutButton from './lib/Views/AboutButton';
import RelatedMaps from './lib/Views/RelatedMaps';
>>>>>>> 8e7db475

import render from './lib/Views/render';

// Tell the OGR catalog item where to find its conversion service.  If you're not using OgrCatalogItem you can remove this.
OgrCatalogItem.conversionServiceBaseUrl = configuration.conversionServiceBaseUrl;

// Register custom Knockout.js bindings.  If you're not using the TerriaJS user interface, you can remove this.
registerKnockoutBindings();


// Register all types of catalog members in the core TerriaJS.  If you only want to register a subset of them
// (i.e. to reduce the size of your application if you don't actually use them all), feel free to copy a subset of
// the code in the registerCatalogMembers function here instead.
registerCatalogMembers();
registerAnalytics();

terriaOptions.analytics = new GoogleAnalytics();

// Construct the TerriaJS application, arrange to show errors to the user, and start it up.
var terria = new Terria(terriaOptions);

// Register custom components in the core TerriaJS.  If you only want to register a subset of them, or to add your own,
// insert your custom version of the code in the registerCustomComponentTypes function here instead.
registerCustomComponentTypes(terria);

terria.welcome = '<h3>Terria<sup>TM</sup> is a spatial data platform that provides spatial predictive analytics</h3><div class="body-copy"><p>This interactive map uses TerriaJS<sup>TM</sup>, an open source software library developed by Data61 for building rich, web-based geospatial data explorers.  It uses Cesium<sup>TM</sup> open source 3D globe viewing software.  TerriaJS<sup>TM</sup> is used for the official Australian Government NationalMap and many other sites rich in the use of spatial data.</p><p>This map also uses Terria<sup>TM</sup> Inference Engine, a cloud-based platform for making probabilistic predictions using data in a web-based mapping environment. Terria<sup>TM</sup> Inference Engine uses state of the art machine learning algorithms developed by Data61 and designed specifically for large-scale spatial inference.</p></div>';

// Create the ViewState before terria.start so that errors have somewhere to go.
const viewState = new ViewState({
    terria: terria
});

if (process.env.NODE_ENV === "development") {
    window.viewState = viewState;
}

// If we're running in dev mode, disable the built style sheet as we'll be using the webpack style loader.
// Note that if the first stylesheet stops being nationalmap.css then this will have to change.
if (process.env.NODE_ENV !== "production" && module.hot) {
    document.styleSheets[0].disabled = true;
}

terria.start({
    // If you don't want the user to be able to control catalog loading via the URL, remove the applicationUrl property below
    // as well as the call to "updateApplicationOnHashChange" further down.
    applicationUrl: window.location,
    configUrl: 'config.json',
    defaultTo2D: isCommonMobilePlatform(),
    shareDataService: new ShareDataService({
        terria: terria
    })
}).otherwise(function(e) {
    raiseErrorToUser(terria, e);
}).always(function() {

    try {
        configuration.bingMapsKey = terria.configParameters.bingMapsKey ? terria.configParameters.bingMapsKey : configuration.bingMapsKey;

        viewState.searchState.locationSearchProviders = [
            new BingMapsSearchProviderViewModel({
                terria: terria,
                key: configuration.bingMapsKey
            }),
            new GazetteerSearchProviderViewModel({terria}),
            new GNAFSearchProviderViewModel({terria})
        ];

        // Automatically update Terria (load new catalogs, etc.) when the hash part of the URL changes.
        updateApplicationOnHashChange(terria, window);
        updateApplicationOnMessageFromParentWindow(terria, window);

        //temp
        var createAustraliaBaseMapOptions = require('terriajs/lib/ViewModels/createAustraliaBaseMapOptions');
        var createGlobalBaseMapOptions = require('terriajs/lib/ViewModels/createGlobalBaseMapOptions');
        var selectBaseMap = require('terriajs/lib/ViewModels/selectBaseMap');
        // Create the various base map options.
        var australiaBaseMaps = createAustraliaBaseMapOptions(terria);
        var globalBaseMaps = createGlobalBaseMapOptions(terria, configuration.bingMapsKey);

        var allBaseMaps = australiaBaseMaps.concat(globalBaseMaps);
        selectBaseMap(terria, allBaseMaps, 'Bing Maps Aerial with Labels', true);

<<<<<<< HEAD
        render(terria, allBaseMaps, viewState);
=======
        const customElements = {
            mapTop: [<RelatedMaps viewState={viewState}/>, <AboutButton />]
        };

        let render = () => {
            const StandardUserInterface = require('terriajs/lib/ReactViews/StandardUserInterface/StandardUserInterface.jsx');
            ReactDOM.render((
                <StandardUserInterface
                    terria={terria}
                    allBaseMaps={allBaseMaps}
                    viewState={viewState}
                    version={version}
                    customElements={customElements}
                />
            ), document.getElementById('ui'));
        };


        if (process.env.NODE_ENV === "development") {
            window.viewState = viewState;
        }

        if (module.hot && process.env.NODE_ENV !== "production") {
            // Support hot reloading of components
            // and display an overlay for runtime errors
            const renderApp = render;
            const renderError = (error) => {
                const RedBox = require('redbox-react');
                console.error(error);
                console.error(error.stack);
                ReactDOM.render(
                    <RedBox error={error} />,
                    document.getElementById('ui')
                );
            };
            render = () => {
                try {
                    renderApp();
                } catch (error) {
                    renderError(error);
                }
            };
            module.hot.accept('terriajs/lib/ReactViews/StandardUserInterface/StandardUserInterface.jsx', () => {
                setTimeout(render);
            });
        }

        render();
>>>>>>> 8e7db475
    } catch (e) {
        console.error(e);
        console.error(e.stack);
    }
});<|MERGE_RESOLUTION|>--- conflicted
+++ resolved
@@ -15,25 +15,6 @@
 //var checkBrowserCompatibility = require('terriajs/lib/ViewModels/checkBrowserCompatibility');
 
 // checkBrowserCompatibility('ui');
-
-<<<<<<< HEAD
-var GoogleAnalytics = require('terriajs/lib/Core/GoogleAnalytics');
-var GoogleUrlShortener = require('terriajs/lib/Models/GoogleUrlShortener');
-var isCommonMobilePlatform = require('terriajs/lib/Core/isCommonMobilePlatform');
-var OgrCatalogItem = require('terriajs/lib/Models/OgrCatalogItem');
-var raiseErrorToUser = require('terriajs/lib/Models/raiseErrorToUser');
-var registerAnalytics = require('terriajs/lib/Models/registerAnalytics');
-var registerCatalogMembers = require('terriajs/lib/Models/registerCatalogMembers');
-var registerCustomComponentTypes = require('terriajs/lib/Models/registerCustomComponentTypes');
-var registerKnockoutBindings = require('terriajs/lib/Core/registerKnockoutBindings');
-var Terria = require('terriajs/lib/Models/Terria');
-var updateApplicationOnHashChange = require('terriajs/lib/ViewModels/updateApplicationOnHashChange');
-var updateApplicationOnMessageFromParentWindow = require('terriajs/lib/ViewModels/updateApplicationOnMessageFromParentWindow');
-var ViewState = require('terriajs/lib/ReactViewModels/ViewState').default;
-var BingMapsSearchProviderViewModel = require('terriajs/lib/ViewModels/BingMapsSearchProviderViewModel.js');
-var GazetteerSearchProviderViewModel = require('terriajs/lib/ViewModels/GazetteerSearchProviderViewModel.js');
-var GNAFSearchProviderViewModel = require('terriajs/lib/ViewModels/GNAFSearchProviderViewModel.js');
-=======
 import GoogleAnalytics from 'terriajs/lib/Core/GoogleAnalytics';
 import ShareDataService from 'terriajs/lib/Models/ShareDataService';
 import isCommonMobilePlatform from 'terriajs/lib/Core/isCommonMobilePlatform';
@@ -55,8 +36,6 @@
 
 import AboutButton from './lib/Views/AboutButton';
 import RelatedMaps from './lib/Views/RelatedMaps';
->>>>>>> 8e7db475
-
 import render from './lib/Views/render';
 
 // Tell the OGR catalog item where to find its conversion service.  If you're not using OgrCatalogItem you can remove this.
@@ -138,58 +117,7 @@
         var allBaseMaps = australiaBaseMaps.concat(globalBaseMaps);
         selectBaseMap(terria, allBaseMaps, 'Bing Maps Aerial with Labels', true);
 
-<<<<<<< HEAD
         render(terria, allBaseMaps, viewState);
-=======
-        const customElements = {
-            mapTop: [<RelatedMaps viewState={viewState}/>, <AboutButton />]
-        };
-
-        let render = () => {
-            const StandardUserInterface = require('terriajs/lib/ReactViews/StandardUserInterface/StandardUserInterface.jsx');
-            ReactDOM.render((
-                <StandardUserInterface
-                    terria={terria}
-                    allBaseMaps={allBaseMaps}
-                    viewState={viewState}
-                    version={version}
-                    customElements={customElements}
-                />
-            ), document.getElementById('ui'));
-        };
-
-
-        if (process.env.NODE_ENV === "development") {
-            window.viewState = viewState;
-        }
-
-        if (module.hot && process.env.NODE_ENV !== "production") {
-            // Support hot reloading of components
-            // and display an overlay for runtime errors
-            const renderApp = render;
-            const renderError = (error) => {
-                const RedBox = require('redbox-react');
-                console.error(error);
-                console.error(error.stack);
-                ReactDOM.render(
-                    <RedBox error={error} />,
-                    document.getElementById('ui')
-                );
-            };
-            render = () => {
-                try {
-                    renderApp();
-                } catch (error) {
-                    renderError(error);
-                }
-            };
-            module.hot.accept('terriajs/lib/ReactViews/StandardUserInterface/StandardUserInterface.jsx', () => {
-                setTimeout(render);
-            });
-        }
-
-        render();
->>>>>>> 8e7db475
     } catch (e) {
         console.error(e);
         console.error(e.stack);
