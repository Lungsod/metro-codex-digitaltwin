--- conflicted
+++ resolved
@@ -1,33 +1,4 @@
 @forward "~terriajs/lib/Sass/common/_default_variables.scss";
-<<<<<<< HEAD
-/**
-// To customise the look of your map, uncomment and change values here (remove line above after uncommenting) and in lib/Views/global.scss
-
-@forward "~terriajs/lib/Sass/common/_default_variables.scss" with ( 
-    // If your logo is big, set this to give it more room.
-    //$logo-height: 120px;
-    
-    // If using a non-standard font, remember to include an @import statement in global.scss
-    $font-base: 'Josefin Sans', sans-serif;
-    $font-pop: $font-base; // If you just want to use one font throughout, do this.
-    
-    // These variables are for buttons and text.
-    // "color-secondary" should be a lighter color than "color-primary" but still readable contrasted with white.
-    $color-primary: maroon;
-    $color-secondary: hsl(60,80%,60%); // or: lighten($color-primary, 20%);
-    
-    // These variables set background panel colors
-    $dark: hsl(0,30%,30%);
-    $dark-with-overlay: hsl(0,30%,30%);;
-    $dark-lighter: hsl(0,30%,50%);
-    
-    // You might find it helpful to define these and use them.
-    $color-primary-light:lighten($color-primary,10%);
-    $color-primary-dark:darken($color-primary,10%);
-    $dark-darker: hsl(0,30%,15%);
-);
-*/
-=======
 
 // To customise the look of your map, uncomment and change values here and in lib/Views/global.scss
 
@@ -55,5 +26,4 @@
 
 // D3D6FD
 // DEDCF6
-// 4C4A89
->>>>>>> 28741fa6
+// 4C4A89