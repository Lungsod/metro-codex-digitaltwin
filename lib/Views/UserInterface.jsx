import {
  Menu,
  Nav,
  ExperimentalMenu
} from "terriajs/lib/ReactViews/StandardUserInterface/customizable/Groups";
import MeasureTool from "terriajs/lib/ReactViews/Map/Navigation/MeasureTool";
import MenuItem from "terriajs/lib/ReactViews/StandardUserInterface/customizable/MenuItem";
import PropTypes from "prop-types";
import React from "react";
import RelatedMaps from "./RelatedMaps";
import SplitPoint from "terriajs/lib/ReactViews/SplitPoint";
import StandardUserInterface from "terriajs/lib/ReactViews/StandardUserInterface/StandardUserInterface.jsx";
import version from "../../version";

import "./global.scss";

<<<<<<< HEAD
// function loadAugmentedVirtuality(callback) {
//     require.ensure('terriajs/lib/ReactViews/Map/Navigation/AugmentedVirtualityTool', () => {
//         const AugmentedVirtualityTool = require('terriajs/lib/ReactViews/Map/Navigation/AugmentedVirtualityTool');
//         callback(AugmentedVirtualityTool);
//     }, 'AugmentedVirtuality');
// }

// function isBrowserSupportedAV() {
//     return /Android|iPhone|iPad/i.test(navigator.userAgent);
// }

export default function UserInterface(props) {
    return (
        <StandardUserInterface {... props} version={version}>
            <Menu>
                {/* <RelatedMaps viewState={props.viewState} />
                <MenuItem caption="About" href="about.html" key="about-link"/> */}
            </Menu>
            <Nav>
                {/* <MeasureTool terria={props.terria} key="measure-tool"/> */}
            </Nav>
            <ExperimentalMenu>
                {/* <If condition={isBrowserSupportedAV()}>
                    <SplitPoint loadComponent={loadAugmentedVirtuality} viewState={props.viewState} terria={props.terria} experimentalWarning={true}/>
                </If> */}
            </ExperimentalMenu>
        </StandardUserInterface>
    );
=======
function loadAugmentedVirtuality(callback) {
  require.ensure(
    "terriajs/lib/ReactViews/Map/Navigation/AugmentedVirtualityTool",
    () => {
      const AugmentedVirtualityTool = require("terriajs/lib/ReactViews/Map/Navigation/AugmentedVirtualityTool");
      callback(AugmentedVirtualityTool);
    },
    "AugmentedVirtuality"
  );
}

function isBrowserSupportedAV() {
  return /Android|iPhone|iPad/i.test(navigator.userAgent);
}

export default function UserInterface(props) {
  return (
    <StandardUserInterface {...props} version={version}>
      <Menu>
        <RelatedMaps viewState={props.viewState} />
        <MenuItem caption="About" href="about.html" key="about-link" />
      </Menu>
      <Nav>
        <MeasureTool terria={props.viewState.terria} key="measure-tool" />
      </Nav>
      <ExperimentalMenu>
        <If condition={isBrowserSupportedAV()}>
          <SplitPoint
            loadComponent={loadAugmentedVirtuality}
            viewState={props.viewState}
            terria={props.viewState.terria}
            experimentalWarning={true}
          />
        </If>
      </ExperimentalMenu>
    </StandardUserInterface>
  );
>>>>>>> 32f68521
}

UserInterface.propTypes = {
  terria: PropTypes.object,
  viewState: PropTypes.object
};<|MERGE_RESOLUTION|>--- conflicted
+++ resolved
@@ -14,7 +14,6 @@
 
 import "./global.scss";
 
-<<<<<<< HEAD
 // function loadAugmentedVirtuality(callback) {
 //     require.ensure('terriajs/lib/ReactViews/Map/Navigation/AugmentedVirtualityTool', () => {
 //         const AugmentedVirtualityTool = require('terriajs/lib/ReactViews/Map/Navigation/AugmentedVirtualityTool');
@@ -27,61 +26,20 @@
 // }
 
 export default function UserInterface(props) {
-    return (
-        <StandardUserInterface {... props} version={version}>
-            <Menu>
-                {/* <RelatedMaps viewState={props.viewState} />
-                <MenuItem caption="About" href="about.html" key="about-link"/> */}
-            </Menu>
-            <Nav>
-                {/* <MeasureTool terria={props.terria} key="measure-tool"/> */}
-            </Nav>
-            <ExperimentalMenu>
-                {/* <If condition={isBrowserSupportedAV()}>
-                    <SplitPoint loadComponent={loadAugmentedVirtuality} viewState={props.viewState} terria={props.terria} experimentalWarning={true}/>
-                </If> */}
-            </ExperimentalMenu>
-        </StandardUserInterface>
-    );
-=======
-function loadAugmentedVirtuality(callback) {
-  require.ensure(
-    "terriajs/lib/ReactViews/Map/Navigation/AugmentedVirtualityTool",
-    () => {
-      const AugmentedVirtualityTool = require("terriajs/lib/ReactViews/Map/Navigation/AugmentedVirtualityTool");
-      callback(AugmentedVirtualityTool);
-    },
-    "AugmentedVirtuality"
-  );
-}
-
-function isBrowserSupportedAV() {
-  return /Android|iPhone|iPad/i.test(navigator.userAgent);
-}
-
-export default function UserInterface(props) {
   return (
     <StandardUserInterface {...props} version={version}>
       <Menu>
-        <RelatedMaps viewState={props.viewState} />
-        <MenuItem caption="About" href="about.html" key="about-link" />
+        {/* <RelatedMaps viewState={props.viewState} />
+                <MenuItem caption="About" href="about.html" key="about-link"/> */}
       </Menu>
-      <Nav>
-        <MeasureTool terria={props.viewState.terria} key="measure-tool" />
-      </Nav>
+      <Nav>{/* <MeasureTool terria={props.terria} key="measure-tool"/> */}</Nav>
       <ExperimentalMenu>
-        <If condition={isBrowserSupportedAV()}>
-          <SplitPoint
-            loadComponent={loadAugmentedVirtuality}
-            viewState={props.viewState}
-            terria={props.viewState.terria}
-            experimentalWarning={true}
-          />
-        </If>
+        {/* <If condition={isBrowserSupportedAV()}>
+                    <SplitPoint loadComponent={loadAugmentedVirtuality} viewState={props.viewState} terria={props.terria} experimentalWarning={true}/>
+                </If> */}
       </ExperimentalMenu>
     </StandardUserInterface>
   );
->>>>>>> 32f68521
 }
 
 UserInterface.propTypes = {
