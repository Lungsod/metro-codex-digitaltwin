@import "~terriajs/lib/Sass/global/variables";
@import "~terriajs/lib/Sass/global/icons";
@import "~terriajs/lib/Sass/global/helpers";
@import "~terriajs/lib/Sass/global/mixins";
@import "~terriajs/lib/Sass/global/normalize";
@import "~terriajs/lib/Sass/partial/base";
@import "~terriajs/lib/Sass/partial/type";
@import "~terriajs/lib/Sass/partial/buttons";
@import "~terriajs/lib/Sass/partial/dropdown";
@import "~terriajs/lib/Sass/partial/form";
@import "~terriajs/lib/Sass/partial/labels";
@import "~terriajs/lib/Sass/partial/layout";
@import "~terriajs/lib/Sass/partial/tables";
@import "~terriajs/lib/Sass/partial/tabs";
@import "~terriajs/lib/Sass/partial/map";
@import "~terriajs/lib/Sass/partial/leaflet";
// component styles
@import "~terriajs/lib/Sass/partial/branding";
@import "~terriajs/lib/Sass/partial/drop_zone";

@import "~terriajs/lib/Sass/partial/map_navigation";
@import "~terriajs/lib/Sass/partial/misc";
@import "~terriajs/lib/Sass/partial/modal_window";
@import "~terriajs/lib/Sass/partial/my_data";
@import "~terriajs/lib/Sass/partial/work_bench";

//mobile only styles
@import "~terriajs/lib/Sass/component/mobile";

@import "~terriajs/lib/Sass/component/dropdown_panel";
@import "~terriajs/lib/Sass/component/loader";
@import "~terriajs/lib/Sass/component/location_bar";
@import "~terriajs/lib/Sass/component/notification";
@import "~terriajs/lib/Sass/component/compass_zoom";
@import "~terriajs/lib/Sass/component/settingPanel";
@import "~terriajs/lib/Sass/component/progressBar";
@import "~terriajs/lib/Sass/component/chart";
@import "~terriajs/lib/Sass/component/data_catalog";
@import "~terriajs/lib/Sass/component/feature_info";
@import "~terriajs/lib/Sass/component/now_viewing";
@import "~terriajs/lib/Sass/component/preview";
@import "~terriajs/lib/Sass/component/search";
@import "~terriajs/lib/Sass/component/mobile";
@import "~terriajs/lib/Sass/component/bottom_dock";
@import "~terriajs/lib/Sass/component/timeline";
@import "~terriajs/lib/Sass/component/share_panel";

@import "print";


.panel--getting-started .panel-content{
<<<<<<< HEAD
  background-image: url("~terriajs/wwwroot/images/welcome-bg.jpg");
=======
  background-image: url("../images/welcome-bg.jpg");
}

@media print {
    .nationalmap-print-disclaimer {
        color: #000;
        display: block;
    }
>>>>>>> ee9070e8
}<|MERGE_RESOLUTION|>--- conflicted
+++ resolved
@@ -49,10 +49,7 @@
 
 
 .panel--getting-started .panel-content{
-<<<<<<< HEAD
   background-image: url("~terriajs/wwwroot/images/welcome-bg.jpg");
-=======
-  background-image: url("../images/welcome-bg.jpg");
 }
 
 @media print {
@@ -60,5 +57,4 @@
         color: #000;
         display: block;
     }
->>>>>>> ee9070e8
 }