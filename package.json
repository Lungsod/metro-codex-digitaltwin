--- conflicted
+++ resolved
@@ -8,20 +8,13 @@
     "url": "http://github.com/NICTA/nationalmap"
   },
   "dependencies": {
-<<<<<<< HEAD
-    "terriajs-server": "^1.4.1"
-=======
-    "terriajs": "2.3.0",
-    "terriajs-server": "^2.0.0",
-    "terriajs-cesium": "1.19.1"
->>>>>>> f7e1ec34
+    "terriajs-server": "^2.0.0"
   },
   "devDependencies": {
     "babel-eslint": "^6.0.2",
     "eslint": "^2.7.0",
     "generate-terriajs-schema": "^1.2.1",
     "glob-all": "^3.0.1",
-<<<<<<< HEAD
     "gulp": "^3.9.1",
     "gulp-jsoncombine": "^1.0.3",
     "gulp-less": "^3.0.5",
@@ -30,6 +23,7 @@
     "gulp-util": "^3.0.7",
     "less": "^2.6.1",
     "less-plugin-npm-import": "^2.1.0",
+    "nationalmap-catalog": "git://github.com/TerriaJS/NationalMap-Catalog",
     "node-notifier": "^4.5.0",
     "raw-loader": "^0.5.1",
     "terriajs": "git://github.com/TerriaJS/terriajs.git#webpack",
@@ -37,33 +31,6 @@
     "terriajs-cesium": "1.19.2",
     "terriajs-schema": "latest",
     "webpack": "^1.12.14"
-=======
-    "gulp": "^3.8.11",
-    "gulp-concat": "^2.5.2",
-    "gulp-jasmine": "^2.0.1",
-    "gulp-jshint": "^1.10.0",
-    "gulp-less": "^3.0.3",
-    "gulp-rename": "^1.2.2",
-    "gulp-sourcemaps": "^1.5.2",
-    "gulp-uglify": "^1.2.0",
-    "gulp-util": "^3.0.4",
-    "gulp-watch": "^4.2.4",
-    "less": "^2.5.0",
-    "less-plugin-npm-import": "^2.0.0",
-    "nationalmap-catalog": "git://github.com/TerriaJS/NationalMap-Catalog",
-    "spawn-sync": "^1.0.11",
-    "terriajs-catalog-editor": "^0.1.0",
-    "terriajs-schema": "latest",
-    "vinyl-buffer": "^1.0.0",
-    "vinyl-source-stream": "^1.1.0",
-    "vinyl-transform": "^1.0.0",
-    "watchify": "^3.2.0"
-  },
-  "browserify": {
-    "transform": [
-      "brfs"
-    ]
->>>>>>> f7e1ec34
   },
   "scripts": {
     "start": "bash ./node_modules/terriajs-server/run_server.sh --config-file devserverconfig.json",
