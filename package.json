--- conflicted
+++ resolved
@@ -93,13 +93,10 @@
     "prettier": "prettier --write \"**/*\"",
     "pretty-quick": "pretty-quick",
     "prettier-check": "prettier --check \"**/*\""
-<<<<<<< HEAD
-=======
   },
   "husky": {
     "hooks": {
       "pre-commit": "pretty-quick --staged"
     }
->>>>>>> 49a516ca
   }
 }