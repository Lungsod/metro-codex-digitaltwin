{
  "name": "nationalmap",
  "version": "0.1.0",
  "description": "Geospatial visualization application for Australian government and open data.",
  "license": "Apache-2.0",
  "repository": {
    "type": "git",
    "url": "http://github.com/NICTA/nationalmap"
  },
  "dependencies": {
<<<<<<< HEAD
    "babel-eslint": "^4.1.6",
    "compression": "^1.4.3",
    "connect": "^3.3.5",
    "cors": "^2.6.0",
    "eslint": "^1.10.3",
    "eslint-plugin-react": "^3.11.2",
    "express": "^4.12.3",
    "formidable": "^1.0.17",
    "gulp-eslint": "^1.1.1",
    "javascript-natural-sort": "^0.7.1",
    "leaflet": "^0.7.3",
    "ogr2ogr": "^0.5.1",
    "proj4": "^2.3.6",
    "proj4js-defs": "^0.0.1",
    "react": "^0.14.3",
    "react-dom": "0.14.3",
    "request": "^2.55.0",
    "supervisor": "^0.6.0",
    "terriajs": "git://github.com/TerriaJS/terriajs.git#newui",
    "terriajs-cesium": "1.15.5",
    "terriajs-server": "^1.1.0",
    "yargs": "^3.8.0"
=======
    "terriajs": "2.1.0",
    "terriajs-server": "^1.1.0",
    "terriajs-cesium": "1.15.6"
>>>>>>> bb714ef0
  },
  "devDependencies": {
    "babel-preset-es2015": "^6.3.13",
    "babel-preset-react": "^6.3.13",
    "babelify": "^7.2.0",
    "brfs": "^1.4.0",
    "browserify": "^9.0.8",
    "browserify-resolutions": "^1.0.6",
    "deamdify": "^0.1.1",
    "exorcist": "^0.3.0",
    "generate-terriajs-schema": "^1.2.1",
    "glob": "^5.0.5",
    "glob-all": "^3.0.1",
    "gulp": "^3.8.11",
    "gulp-concat": "^2.5.2",
    "gulp-jasmine": "^2.0.1",
    "gulp-jshint": "^1.10.0",
    "gulp-jsoncombine": "^1.0.2",
    "gulp-less": "^3.0.3",
    "gulp-notify": "^2.2.0",
    "gulp-rename": "^1.2.2",
    "gulp-ruby-sass": "^2.0.5",
    "gulp-sourcemaps": "^1.5.2",
    "gulp-uglify": "^1.2.0",
    "gulp-util": "^3.0.4",
    "gulp-watch": "^4.2.4",
    "kss": "^2.4.0",
    "less": "^2.5.0",
    "less-plugin-npm-import": "^2.0.0",
    "reactify": "^1.1.1",
    "spawn-sync": "^1.0.11",
    "terriajs-schema": "latest",
    "terriajs-catalog-editor": "^0.1.0",
    "vinyl-buffer": "^1.0.0",
    "vinyl-source-stream": "^1.1.0",
    "vinyl-transform": "^1.0.0",
    "watchify": "^3.2.0"
  },
  "scripts": {
    "start": "bash ./run_server.sh",
    "stop": "bash ./stop_server.sh",
    "postinstall": "echo 'Installation with NPM successful. What to do next:\\n  npm start       # Starts the server on port 3001\\n  gulp watch      # Builds NationalMap and dependencies, and rebuilds if files change.'"
  },
  "browserify": {
    "transform": [
      [
        "babelify",
        {
          "presets": [
            "es2015",
            "react"
          ]
        }
      ],
      "brfs"
    ],
    "plugin": [
      [
        "browserify-resolutions",
        [
          "react"
        ]
      ]
    ]
  }
}<|MERGE_RESOLUTION|>--- conflicted
+++ resolved
@@ -8,7 +8,6 @@
     "url": "http://github.com/NICTA/nationalmap"
   },
   "dependencies": {
-<<<<<<< HEAD
     "babel-eslint": "^4.1.6",
     "compression": "^1.4.3",
     "connect": "^3.3.5",
@@ -28,14 +27,9 @@
     "request": "^2.55.0",
     "supervisor": "^0.6.0",
     "terriajs": "git://github.com/TerriaJS/terriajs.git#newui",
-    "terriajs-cesium": "1.15.5",
+    "terriajs-cesium": "1.15.6",
     "terriajs-server": "^1.1.0",
     "yargs": "^3.8.0"
-=======
-    "terriajs": "2.1.0",
-    "terriajs-server": "^1.1.0",
-    "terriajs-cesium": "1.15.6"
->>>>>>> bb714ef0
   },
   "devDependencies": {
     "babel-preset-es2015": "^6.3.13",
