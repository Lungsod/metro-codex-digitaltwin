--- conflicted
+++ resolved
@@ -49,12 +49,9 @@
     "node-notifier": "^5.1.2",
     "node-sass": "^4.11.0",
     "plugin-error": "^1.0.1",
-<<<<<<< HEAD
     "prerender-spa-plugin": "^3.4.0",
-=======
     "prettier": "1.17.0",
     "pretty-quick": "^1.10.0",
->>>>>>> 32f68521
     "prop-types": "^15.6.0",
     "raw-loader": "^1.0.0",
     "react": "^16.3.2",
