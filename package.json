--- conflicted
+++ resolved
@@ -15,11 +15,7 @@
     "url": "http://github.com/TerriaJS/TerriaMap"
   },
   "dependencies": {
-<<<<<<< HEAD
-    "terriajs-server": "^2.7.4"
-=======
     "terriajs-server": "^2.9.1"
->>>>>>> d33b03cd
   },
   "config": {
     "awsProfile": "terria",
@@ -63,19 +59,11 @@
     "resolve-url-loader": "^3.0.1",
     "sass-loader": "^7.1.0",
     "semver": "^5.0.0",
-<<<<<<< HEAD
-    "style-loader": "^0.19.1",
-    "svg-sprite-loader": "^3.4.0",
-    "terriajs": ">6.0.0",
-    "terriajs-catalog-editor": "^0.2.0",
-    "terriajs-cesium": "1.51.0",
-=======
     "style-loader": "^0.23.1",
     "svg-sprite-loader": "^4.1.3",
-    "terriajs": "7.0.2",
+    "terriajs": ">7.0.0",
     "terriajs-catalog-editor": "^0.2.0",
     "terriajs-cesium": "1.55.0",
->>>>>>> d33b03cd
     "terriajs-schema": "latest",
     "urijs": "^1.18.12",
     "url-loader": "^1.1.2",
