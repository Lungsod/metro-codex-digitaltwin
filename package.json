--- conflicted
+++ resolved
@@ -58,16 +58,10 @@
     "terriajs-cesium": "1.31.1",
     "terriajs-schema": "latest",
     "urijs": "^1.17.1",
-<<<<<<< HEAD
-    "webpack": "^1.12.14",
-    "webpack-dev-server": "^1.14.1",
-    "yargs": "^7.0.2"
-=======
     "url-loader": "^0.5.7",
     "webpack": "^2.2.1",
     "webpack-dev-server": "^2.4.1",
-    "yargs": "^6.0.0"
->>>>>>> bc4e3a36
+    "yargs": "^7.0.2"
   },
   "scripts": {
     "start": "bash ./node_modules/terriajs-server/run_server.sh --config-file devserverconfig.json",
