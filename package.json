{
  "name": "terriajs-map",
  "version": "0.0.1",
  "description": "Geospatial catalog explorer based on TerriaJS.",
  "license": "Apache-2.0",
  "engines": {
    "node": ">= 5.1.0",
    "npm": ">= 3.0.0"
  },
  "repository": {
    "type": "git",
    "url": "http://github.com/TerriaJS/TerriaMap"
  },
  "dependencies": {
    "terriajs-server": "^2.6.2"
  },
  "config": {
    "awsProfile": "terria",
    "awsS3PackagesPath": "s3://terria-apps/map",
    "awsRegion": "ap-southeast-2",
    "awsEc2InstanceType": "t2.medium",
    "awsEc2ImageId": "ami-2a644649",
    "awsKeyName": "terria-kring",
    "awsS3ServerConfigOverridePath": "s3://terria-apps/map/privateserverconfig-2016-08-31.json",
    "awsS3ClientConfigOverridePath": "s3://terria-apps/map/privateclientconfig-2016-08-31.json"
  },
  "devDependencies": {
    "babel-eslint": "^7.0.0",
    "babel-loader": "^6.4.0",
    "babel-preset-es2015": "^6.6.0",
    "babel-preset-react": "^6.5.0",
    "css-loader": "^0.28.0",
    "ejs": "^2.5.2",
    "eslint": "^3.10.0",
    "eslint-plugin-jsx-control-statements": "2.1.1",
    "eslint-plugin-react": "^6.5.0",
    "extract-text-webpack-plugin": "^2.1.0",
    "file-loader": "^0.11.1",
    "fs-extra": "^2.0.0",
    "generate-terriajs-schema": "^1.3.0",
    "gulp": "^3.9.1",
    "gulp-util": "^3.0.7",
    "json5": "^0.5.0",
    "jsx-control-statements": "3.1.5",
    "node-notifier": "^5.1.2",
    "node-sass": "^4.0.0",
    "raw-loader": "^0.5.1",
<<<<<<< HEAD
    "react": "^15.5.4",
    "react-dom": "^15.5.4",
    "redbox-react": "^1.3.6",
    "resolve-url-loader": "^2.0.2",
=======
    "react": "15.4.2",
    "react-dom": "15.4.2",
    "redbox-react": "^1.3.6",
>>>>>>> 2a8255e2
    "sass-loader": "^6.0.3",
    "semver": "^5.0.0",
    "style-loader": "^0.16.1",
    "svg-sprite-loader": "^0.3.0",
    "terriajs": "5.1.0",
    "terriajs-catalog-editor": "^0.2.0",
    "terriajs-cesium": "1.31.1",
    "terriajs-schema": "latest",
    "urijs": "^1.17.1",
    "url-loader": "^0.5.7",
    "webpack": "^2.2.1",
    "webpack-dev-server": "^2.4.1",
    "yargs": "^6.0.0"
  },
  "scripts": {
    "start": "bash ./node_modules/terriajs-server/run_server.sh --config-file devserverconfig.json",
    "stop": "bash ./node_modules/terriajs-server/stop_server.sh",
    "gulp": "gulp",
    "postinstall": "echo 'Installation with NPM successful. What to do next:\\n  npm start       # Starts the server on port 3001\\n  gulp watch      # Builds NationalMap and dependencies, and rebuilds if files change.'",
    "hot": "webpack-dev-server --inline --config buildprocess/webpack.config.hot.js --hot --host 0.0.0.0",
    "deploy": "rm -rf node_modules && npm install && npm run deploy-without-reinstall",
    "deploy-without-reinstall": "gulp clean && gulp release && npm run deploy-current",
    "deploy-current": "npm run get-deploy-overrides && gulp make-package --serverConfigOverride ./privateserverconfig.json --clientConfigOverride ./wwwroot/privateconfig.json && cd deploy/aws && ./stack create && cd ../..",
    "get-deploy-overrides": "aws s3 --profile $npm_package_config_awsProfile cp $npm_package_config_awsS3ServerConfigOverridePath ./privateserverconfig.json && aws s3 --profile $npm_package_config_awsProfile cp $npm_package_config_awsS3ClientConfigOverridePath ./wwwroot/privateconfig.json"
  }
}<|MERGE_RESOLUTION|>--- conflicted
+++ resolved
@@ -45,16 +45,10 @@
     "node-notifier": "^5.1.2",
     "node-sass": "^4.0.0",
     "raw-loader": "^0.5.1",
-<<<<<<< HEAD
     "react": "^15.5.4",
     "react-dom": "^15.5.4",
     "redbox-react": "^1.3.6",
     "resolve-url-loader": "^2.0.2",
-=======
-    "react": "15.4.2",
-    "react-dom": "15.4.2",
-    "redbox-react": "^1.3.6",
->>>>>>> 2a8255e2
     "sass-loader": "^6.0.3",
     "semver": "^5.0.0",
     "style-loader": "^0.16.1",
