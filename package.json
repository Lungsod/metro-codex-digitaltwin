{
<<<<<<< HEAD
  "name": "ausglobe",
  "version": "0.0.2",
  "description": "Geodata visualization service based on Cesium Webgl globe and Leaflet maps.",
=======
  "name": "nationalmap",
  "version": "0.0.4",
  "description": "Geospatial visualization application for Australian government and open data.",
>>>>>>> ad89abb4
  "repository": {
    "type": "git",
    "url": "http://github.com/NICTA/nationalmap"
  },
  "dependencies": {
<<<<<<< HEAD
    "compression": "1.4.3",
    "connect": "^3.3.5",
    "cors": "~2.5.3",
    "express": "^4.12.3",
    "formidable": "~1.0.17",
    "javascript-natural-sort": "^0.7.1",
    "leaflet": "^0.7.3",
    "ogr2ogr": "~0.5.1",
    "proj4": "~2.3.6",
    "proj4js-defs": "0.0.1",
    "request": "*",
    "supervisor": "^0.6.0",
    "terriajs": "0.0.23",
    "yargs": "3.7.2"
=======
    "compression": "^1.4.3",
    "connect": "^3.3.5",
    "cors": "^2.5.3",
    "express": "^4.12.3",
    "formidable": "^1.0.17",
    "javascript-natural-sort": "^0.7.1",
    "leaflet": "^0.7.3",
    "ogr2ogr": "^0.5.1",
    "proj4": "^2.3.6",
    "proj4js-defs": "^0.0.1",
    "request": "^2.55.0",
    "supervisor": "^0.6.0",
    "terriajs": "^0.0.28",
    "terriajs-cesium": "^0.0.5",
    "yargs": "^3.7.2"
>>>>>>> ad89abb4
  },
  "devDependencies": {
    "brfs": "^1.4.0",
    "browserify": "^9.0.8",
    "deamdify": "^0.1.1",
<<<<<<< HEAD
    "exorcist": "^0.1.6",
    "glob": "^5.0.5",
    "glob-all": "^3.0.1",
    "gulp": "^3.8.11",
    "gulp-concat": "~2.5.2",
    "gulp-jasmine": "~2.0.1",
    "gulp-jsdoc": "^0.1.4",
    "gulp-jshint": "~1.10.0",
    "gulp-less": "^3.0.2",
    "gulp-rename": "^1.2.2",
    "gulp-sourcemaps": "1.5.2",
    "gulp-uglify": "1.2.0",
    "gulp-util": "^3.0.4",
    "gulp-watch": "~4.2.4",
    "less": "^2.5.0",
    "less-plugin-npm-import": "^2.0.0",
    "vinyl-buffer": "1.0.0",
    "vinyl-source-stream": "^1.1.0",
    "vinyl-transform": "1.0.0",
    "watchify": "^3.1.1"
=======
    "exorcist": "^0.3.0",
    "glob": "^5.0.5",
    "glob-all": "^3.0.1",
    "gulp": "^3.8.11",
    "gulp-concat": "^2.5.2",
    "gulp-jasmine": "^2.0.1",
    "gulp-jsdoc": "^0.1.4",
    "gulp-jshint": "^1.10.0",
    "gulp-less": "^3.0.3",
    "gulp-rename": "^1.2.2",
    "gulp-sourcemaps": "^1.5.2",
    "gulp-uglify": "^1.2.0",
    "gulp-util": "^3.0.4",
    "gulp-watch": "^4.2.4",
    "less": "^2.5.0",
    "less-plugin-npm-import": "^2.0.0",
    "vinyl-buffer": "^1.0.0",
    "vinyl-source-stream": "^1.1.0",
    "vinyl-transform": "^1.0.0",
    "watchify": "^3.1.2"
>>>>>>> ad89abb4
  },
  "scripts": {
    "start": "node_modules/.bin/supervisor server"
  }
}<|MERGE_RESOLUTION|>--- conflicted
+++ resolved
@@ -1,34 +1,12 @@
 {
-<<<<<<< HEAD
-  "name": "ausglobe",
-  "version": "0.0.2",
-  "description": "Geodata visualization service based on Cesium Webgl globe and Leaflet maps.",
-=======
   "name": "nationalmap",
   "version": "0.0.4",
   "description": "Geospatial visualization application for Australian government and open data.",
->>>>>>> ad89abb4
   "repository": {
     "type": "git",
     "url": "http://github.com/NICTA/nationalmap"
   },
   "dependencies": {
-<<<<<<< HEAD
-    "compression": "1.4.3",
-    "connect": "^3.3.5",
-    "cors": "~2.5.3",
-    "express": "^4.12.3",
-    "formidable": "~1.0.17",
-    "javascript-natural-sort": "^0.7.1",
-    "leaflet": "^0.7.3",
-    "ogr2ogr": "~0.5.1",
-    "proj4": "~2.3.6",
-    "proj4js-defs": "0.0.1",
-    "request": "*",
-    "supervisor": "^0.6.0",
-    "terriajs": "0.0.23",
-    "yargs": "3.7.2"
-=======
     "compression": "^1.4.3",
     "connect": "^3.3.5",
     "cors": "^2.5.3",
@@ -44,34 +22,11 @@
     "terriajs": "^0.0.28",
     "terriajs-cesium": "^0.0.5",
     "yargs": "^3.7.2"
->>>>>>> ad89abb4
   },
   "devDependencies": {
     "brfs": "^1.4.0",
     "browserify": "^9.0.8",
     "deamdify": "^0.1.1",
-<<<<<<< HEAD
-    "exorcist": "^0.1.6",
-    "glob": "^5.0.5",
-    "glob-all": "^3.0.1",
-    "gulp": "^3.8.11",
-    "gulp-concat": "~2.5.2",
-    "gulp-jasmine": "~2.0.1",
-    "gulp-jsdoc": "^0.1.4",
-    "gulp-jshint": "~1.10.0",
-    "gulp-less": "^3.0.2",
-    "gulp-rename": "^1.2.2",
-    "gulp-sourcemaps": "1.5.2",
-    "gulp-uglify": "1.2.0",
-    "gulp-util": "^3.0.4",
-    "gulp-watch": "~4.2.4",
-    "less": "^2.5.0",
-    "less-plugin-npm-import": "^2.0.0",
-    "vinyl-buffer": "1.0.0",
-    "vinyl-source-stream": "^1.1.0",
-    "vinyl-transform": "1.0.0",
-    "watchify": "^3.1.1"
-=======
     "exorcist": "^0.3.0",
     "glob": "^5.0.5",
     "glob-all": "^3.0.1",
@@ -92,7 +47,6 @@
     "vinyl-source-stream": "^1.1.0",
     "vinyl-transform": "^1.0.0",
     "watchify": "^3.1.2"
->>>>>>> ad89abb4
   },
   "scripts": {
     "start": "node_modules/.bin/supervisor server"
