--- conflicted
+++ resolved
@@ -19,13 +19,8 @@
     "proj4js-defs": "^0.0.1",
     "request": "^2.55.0",
     "supervisor": "^0.6.0",
-<<<<<<< HEAD
-    "terriajs": "git+https://github.com/TerriaJS/terriajs.git#a8760db4c268e485f730e0e23e3910a51c854d69",
-    "terriajs-cesium": "1.15.3",
-=======
     "terriajs": "1.0.51",
     "terriajs-cesium": "1.15.4",
->>>>>>> 733d89bb
     "yargs": "^3.8.0"
   },
   "devDependencies": {
