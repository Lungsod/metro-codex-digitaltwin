--- conflicted
+++ resolved
@@ -8,21 +8,11 @@
     "url": "http://github.com/NICTA/nationalmap"
   },
   "dependencies": {
-<<<<<<< HEAD
     "terriajs": "git://github.com/TerriaJS/terriajs.git#webpack",
-    "terriajs-server": "^1.3.0",
-    "terriajs-cesium": "1.18.0"
-=======
-    "terriajs": "2.2.1",
     "terriajs-server": "^1.4.0",
-    "terriajs-cesium": "1.18.1"
->>>>>>> dfb48603
+    "terriajs-cesium": "1.19.2"
   },
   "devDependencies": {
-    "brfs": "^1.4.3",
-    "browserify": "^13.0.0",
-    "deamdify": "^0.2.0",
-    "exorcist": "^0.4.0",
     "generate-terriajs-schema": "^1.2.1",
     "glob": "^7.0.0",
     "glob-all": "^3.0.1",
@@ -50,11 +40,6 @@
     "watchify": "^3.7.0",
     "webpack": "^1.12.14"
   },
-  "browserify": {
-    "transform": [
-      "brfs"
-    ]
-  },
   "scripts": {
     "start": "bash ./run_server.sh",
     "stop": "bash ./stop_server.sh",
