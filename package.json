{
  "name": "nationalmap",
  "version": "0.0.6",
  "description": "Geospatial visualization application for Australian government and open data.",
  "repository": {
    "type": "git",
    "url": "http://github.com/NICTA/nationalmap"
  },
  "dependencies": {
    "compression": "^1.4.3",
    "connect": "^3.3.5",
    "cors": "^2.6.0",
    "express": "^4.12.3",
    "formidable": "^1.0.17",
    "javascript-natural-sort": "^0.7.1",
    "leaflet": "^0.7.3",
    "ogr2ogr": "^0.5.1",
    "proj4": "^2.3.6",
    "proj4js-defs": "^0.0.1",
    "request": "^2.55.0",
    "supervisor": "^0.6.0",
    "terriajs": "git://github.com/TerriaJS/terriajs.git#timeline",
<<<<<<< HEAD
    "terriajs-cesium": "^1.8.7",
=======
    "terriajs-cesium": "^1.8.8",
>>>>>>> cf0de233
    "yargs": "^3.8.0"
  },
  "devDependencies": {
    "brfs": "^1.4.0",
    "browserify": "^9.0.8",
    "deamdify": "^0.1.1",
    "exorcist": "^0.3.0",
    "glob": "^5.0.5",
    "glob-all": "^3.0.1",
    "gulp": "^3.8.11",
    "gulp-concat": "^2.5.2",
    "gulp-jasmine": "^2.0.1",
    "gulp-jsdoc": "^0.1.4",
    "gulp-jshint": "^1.10.0",
    "gulp-less": "^3.0.3",
    "gulp-rename": "^1.2.2",
    "gulp-sourcemaps": "^1.5.2",
    "gulp-uglify": "^1.2.0",
    "gulp-util": "^3.0.4",
    "gulp-watch": "^4.2.4",
    "less": "^2.5.0",
    "less-plugin-npm-import": "^2.0.0",
    "spawn-sync": "^1.0.11",
    "vinyl-buffer": "^1.0.0",
    "vinyl-source-stream": "^1.1.0",
    "vinyl-transform": "^1.0.0",
    "watchify": "^3.2.0"
  },
  "scripts": {
    "start": "node_modules/.bin/supervisor server"
  }
}<|MERGE_RESOLUTION|>--- conflicted
+++ resolved
@@ -20,11 +20,7 @@
     "request": "^2.55.0",
     "supervisor": "^0.6.0",
     "terriajs": "git://github.com/TerriaJS/terriajs.git#timeline",
-<<<<<<< HEAD
-    "terriajs-cesium": "^1.8.7",
-=======
     "terriajs-cesium": "^1.8.8",
->>>>>>> cf0de233
     "yargs": "^3.8.0"
   },
   "devDependencies": {
