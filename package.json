--- conflicted
+++ resolved
@@ -72,11 +72,7 @@
     "semver": "^5.0.0",
     "style-loader": "^0.23.1",
     "svg-sprite-loader": "4.1.3",
-<<<<<<< HEAD
-    "terriajs": "TerriaJs/terriajs#6d849957f5bfaaba8d3e1392f519bc42cc70b940",
-=======
     "terriajs": "8.0.0-alpha.60",
->>>>>>> 6c19aaca
     "terriajs-catalog-editor": "^0.2.0",
     "terriajs-cesium": "1.73.1",
     "terriajs-schema": "latest",
