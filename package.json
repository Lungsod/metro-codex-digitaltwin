{
  "private": true,
  "workspaces": {
    "packages": [
      "packages/terriajs-server",
      "packages/terriajs"
    ],
    "nohoist": [
      "**/husky"
    ]
  },
  "name": "terriajs-map",
  "version": "0.0.1",
  "description": "Geospatial catalog explorer based on TerriaJS.",
  "license": "Apache-2.0",
  "engines": {
    "node": ">= 8.0.0"
  },
  "repository": {
    "type": "git",
    "url": "http://github.com/TerriaJS/TerriaMap"
  },
  "dependencies": {
    "pm2": "^3.2.2",
    "terriajs-server": "^3.3.1"
  },
  "config": {
    "awsProfile": "terria",
    "awsS3PackagesPath": "s3://terria-apps/map",
    "awsRegion": "ap-southeast-2",
    "awsEc2InstanceType": "t2.small",
    "awsEc2ImageId": "ami-0065540df76a93885",
    "awsKeyName": "terria-kring",
    "awsS3ServerConfigOverridePath": "s3://terria-apps/map/privateserverconfig-2016-08-31.json",
    "awsS3ClientConfigOverridePath": "s3://terria-apps/map/privateclientconfig-2018-11-19.json",
    "docker": {
      "name": "data61/terria-terriamap",
      "include": "wwwroot node_modules devserverconfig.json index.js package.json version.js"
    }
  },
  "devDependencies": {
    "@babel/core": "^7.3.3",
    "@babel/preset-env": "^7.10.4",
    "@babel/preset-react": "^7.0.0",
    "babel-eslint": "^10.0.1",
    "babel-loader": "^8.0.5",
    "babel-plugin-jsx-control-statements": "^4.0.0",
    "css-loader": "^2.1.0",
    "ejs": "^2.5.2",
    "eslint": "^5.14.1",
    "eslint-plugin-jsx-control-statements": "^2.2.1",
    "eslint-plugin-react": "^7.19.0",
    "file-loader": "^3.0.1",
    "fork-ts-checker-notifier-webpack-plugin": "^3.0.0",
    "fork-ts-checker-webpack-plugin": "^5.0.7",
    "fs-extra": "^7.0.1",
    "generate-terriajs-schema": "^1.5.0",
    "gulp": "^4.0.0",
    "husky": "^2.7.0",
    "json5": "^2.1.0",
    "node-notifier": "^5.1.2",
    "node-sass": "^4.14.1",
    "plugin-error": "^1.0.1",
    "prerender-spa-plugin": "^3.4.0",
    "prettier": "^1.19.1",
    "pretty-quick": "^1.10.0",
    "prop-types": "^15.6.0",
    "raw-loader": "^1.0.0",
    "react": "^16.3.2",
    "react-dom": "^16.3.2",
    "react-router-dom": "^5.0.0",
    "redbox-react": "^1.3.6",
    "resolve-url-loader": "^3.0.1",
    "sass-loader": "^7.1.0",
    "semver": "^5.0.0",
    "style-loader": "^0.23.1",
    "svg-sprite-loader": "4.1.3",
<<<<<<< HEAD
    "terriajs": "8.0.0-alpha.57",
=======
    "terriajs": "8.0.0-alpha.56",
>>>>>>> a143963e
    "terriajs-catalog-editor": "^0.2.0",
    "terriajs-cesium": "1.73.1",
    "terriajs-schema": "latest",
    "ts-loader": "^5.3.3",
    "typescript": "^3.9.2",
    "urijs": "^1.18.12",
    "url-loader": "^1.1.2",
    "webpack": "~4.39.0",
    "webpack-cli": "^3.3.11",
    "webpack-dev-server": "^3.1.14",
    "yargs": "^11.0.0"
  },
  "scripts": {
    "docker-build-local": "node ./deploy/docker/create-docker-context-for-node-components.js --build --push --tag auto --local",
    "docker-build-prod": "node ./deploy/docker/create-docker-context-for-node-components.js --build --push --tag auto",
    "docker-build-ci": "node ./deploy/docker/create-docker-context-for-node-components.js --build",
    "start": "pm2 start ecosystem.config.js --update-env -- --config-file devserverconfig.json",
    "stop": "pm2 stop ecosystem.config.js",
    "pm2": "pm2",
    "gulp": "gulp",
    "postinstall": "echo 'Installation successful. What to do next:\\n  npm start       # Starts the server on port 3001\\n  gulp watch      # Builds TerriaMap and dependencies, and rebuilds if files change.'",
    "hot": "webpack-dev-server --inline --config buildprocess/webpack.config.hot.js --hot --host 0.0.0.0",
    "deploy": "aws --profile $npm_package_config_awsProfile s3 ls && npm ci && npm run deploy-without-reinstall",
    "deploy-without-reinstall": "gulp clean && gulp release && npm run deploy-current",
    "deploy-current": "npm run get-deploy-overrides && gulp make-package --serverConfigOverride ./privateserverconfig.json --clientConfigOverride ./wwwroot/privateconfig.json && cd deploy/aws && ./stack create && cd ../..",
    "get-deploy-overrides": "aws s3 --profile $npm_package_config_awsProfile cp $npm_package_config_awsS3ServerConfigOverridePath ./privateserverconfig.json && aws s3 --profile $npm_package_config_awsProfile cp $npm_package_config_awsS3ClientConfigOverridePath ./wwwroot/privateconfig.json",
    "prettier": "prettier --write \"**/*\"",
    "pretty-quick": "pretty-quick",
    "prettier-check": "prettier --check \"**/*\""
  },
  "husky": {
    "hooks": {
      "pre-commit": "pretty-quick --staged"
    }
  },
  "pancake": {
    "auto-save": true,
    "plugins": true,
    "ignore": [],
    "json": {
      "enable": false,
      "location": "pancake/",
      "name": "pancake",
      "content": {
        "name": true,
        "version": true,
        "dependencies": true,
        "path": true,
        "settings": true
      }
    },
    "css": {
      "minified": true,
      "modules": false,
      "browsers": [
        "last 2 versions",
        "ie 8",
        "ie 9",
        "ie 10"
      ],
      "location": "pancake/css/",
      "name": "pancake.min.css"
    },
    "sass": {
      "modules": false,
      "location": "pancake/sass/",
      "name": "pancake.scss"
    },
    "react": {
      "location": "pancake/react/"
    }
  }
}<|MERGE_RESOLUTION|>--- conflicted
+++ resolved
@@ -75,11 +75,7 @@
     "semver": "^5.0.0",
     "style-loader": "^0.23.1",
     "svg-sprite-loader": "4.1.3",
-<<<<<<< HEAD
     "terriajs": "8.0.0-alpha.57",
-=======
-    "terriajs": "8.0.0-alpha.56",
->>>>>>> a143963e
     "terriajs-catalog-editor": "^0.2.0",
     "terriajs-cesium": "1.73.1",
     "terriajs-schema": "latest",
