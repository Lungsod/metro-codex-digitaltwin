--- conflicted
+++ resolved
@@ -26,11 +26,7 @@
     "nationalmap-catalog": "git://github.com/TerriaJS/NationalMap-Catalog",
     "node-notifier": "^4.5.0",
     "raw-loader": "^0.5.1",
-<<<<<<< HEAD
     "terriajs": "3.5.0",
-=======
-    "terriajs": "3.4.0",
->>>>>>> 31052218
     "terriajs-catalog-editor": "^0.2.0",
     "terriajs-cesium": "1.20.1",
     "terriajs-schema": "latest",
