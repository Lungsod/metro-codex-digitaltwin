{
  "name": "terriajs-map",
  "version": "0.0.1",
  "description": "Super cool geospatial visualization application!",
  "license": "Apache-2.0",
  "repository": {
    "type": "git",
    "url": "http://github.com/TerriaJS/map"
  },
  "dependencies": {
<<<<<<< HEAD
    "terriajs": "2.0.1",
    "terriajs-server": "^1.1.0",
    "terriajs-cesium": "1.15.6"
  },
  "devDependencies": {
    "brfs": "^1.4.0",
    "browserify": "^9.0.8",
    "deamdify": "^0.1.1",
    "exorcist": "^0.3.0",
    "generate-terriajs-schema": "^1.2.1",
    "glob": "^5.0.5",
=======
    "terriajs-server": "^2.0.0"
  },
  "devDependencies": {
    "babel-eslint": "^6.0.2",
    "eslint": "^2.7.0",
    "generate-terriajs-schema": "^1.2.1",
>>>>>>> f37a4ad9
    "glob-all": "^3.0.1",
    "gulp": "^3.9.1",
    "gulp-jsoncombine": "^1.0.3",
    "gulp-less": "^3.0.5",
    "gulp-rename": "^1.2.2",
<<<<<<< HEAD
    "gulp-sourcemaps": "^1.5.2",
    "gulp-uglify": "^1.2.0",
    "gulp-util": "^3.0.4",
    "gulp-watch": "^4.2.4",
    "less": "^2.5.0",
    "less-plugin-npm-import": "^2.0.0",
    "spawn-sync": "^1.0.11",
    "terriajs-schema": "latest",
    "terriajs-catalog-editor": "^0.1.0",
    "vinyl-buffer": "^1.0.0",
    "vinyl-source-stream": "^1.1.0",
    "vinyl-transform": "^1.0.0",
    "watchify": "^3.2.0"
  },
  "browserify": {
    "transform": [
      "brfs"
    ]
=======
    "gulp-sourcemaps": "^1.6.0",
    "gulp-util": "^3.0.7",
    "less": "^2.6.1",
    "less-plugin-npm-import": "^2.1.0",
    "nationalmap-catalog": "git://github.com/TerriaJS/NationalMap-Catalog",
    "node-notifier": "^4.5.0",
    "raw-loader": "^0.5.1",
    "terriajs": "git://github.com/TerriaJS/terriajs.git#webpack",
    "terriajs-catalog-editor": "^0.2.0",
    "terriajs-cesium": "1.19.2",
    "terriajs-schema": "latest",
    "webpack": "^1.12.14"
>>>>>>> f37a4ad9
  },
  "scripts": {
    "start": "bash ./node_modules/terriajs-server/run_server.sh --config-file devserverconfig.json",
    "stop": "bash ./node_modules/terriajs-server/stop_server.sh",
    "postinstall": "echo 'Installation with NPM successful. What to do next:\\n  npm start       # Starts the server on port 3001\\n  gulp watch      # Builds NationalMap and dependencies, and rebuilds if files change.'"
  }
}<|MERGE_RESOLUTION|>--- conflicted
+++ resolved
@@ -8,51 +8,17 @@
     "url": "http://github.com/TerriaJS/map"
   },
   "dependencies": {
-<<<<<<< HEAD
-    "terriajs": "2.0.1",
-    "terriajs-server": "^1.1.0",
-    "terriajs-cesium": "1.15.6"
-  },
-  "devDependencies": {
-    "brfs": "^1.4.0",
-    "browserify": "^9.0.8",
-    "deamdify": "^0.1.1",
-    "exorcist": "^0.3.0",
-    "generate-terriajs-schema": "^1.2.1",
-    "glob": "^5.0.5",
-=======
     "terriajs-server": "^2.0.0"
   },
   "devDependencies": {
     "babel-eslint": "^6.0.2",
     "eslint": "^2.7.0",
     "generate-terriajs-schema": "^1.2.1",
->>>>>>> f37a4ad9
     "glob-all": "^3.0.1",
     "gulp": "^3.9.1",
     "gulp-jsoncombine": "^1.0.3",
     "gulp-less": "^3.0.5",
     "gulp-rename": "^1.2.2",
-<<<<<<< HEAD
-    "gulp-sourcemaps": "^1.5.2",
-    "gulp-uglify": "^1.2.0",
-    "gulp-util": "^3.0.4",
-    "gulp-watch": "^4.2.4",
-    "less": "^2.5.0",
-    "less-plugin-npm-import": "^2.0.0",
-    "spawn-sync": "^1.0.11",
-    "terriajs-schema": "latest",
-    "terriajs-catalog-editor": "^0.1.0",
-    "vinyl-buffer": "^1.0.0",
-    "vinyl-source-stream": "^1.1.0",
-    "vinyl-transform": "^1.0.0",
-    "watchify": "^3.2.0"
-  },
-  "browserify": {
-    "transform": [
-      "brfs"
-    ]
-=======
     "gulp-sourcemaps": "^1.6.0",
     "gulp-util": "^3.0.7",
     "less": "^2.6.1",
@@ -65,7 +31,6 @@
     "terriajs-cesium": "1.19.2",
     "terriajs-schema": "latest",
     "webpack": "^1.12.14"
->>>>>>> f37a4ad9
   },
   "scripts": {
     "start": "bash ./node_modules/terriajs-server/run_server.sh --config-file devserverconfig.json",
