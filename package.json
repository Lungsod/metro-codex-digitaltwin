--- conflicted
+++ resolved
@@ -71,15 +71,9 @@
     "sass": "^1.81.0",
     "sass-loader": "^16.0.3",
     "style-loader": "^4.0.0",
-<<<<<<< HEAD
-    "svg-sprite-loader": "^6.0.11",
-    "terriajs": "terriajs/terriajs#upgrade-ts-592",
-    "terriajs-cesium": "20.0.1",
-=======
+    "terriajs": "8.11.0",
+    "terriajs-cesium": "21.0.0",
     "svg-sprite": "^2.0.4",
-    "terriajs": "8.10.0",
-    "terriajs-cesium": "8.0.2",
->>>>>>> 3370f4fa
     "terriajs-plugin-api": "0.0.1-alpha.17",
     "terriajs-plugin-sample": "0.0.1-alpha.7",
     "typescript": "^5.9.2",
