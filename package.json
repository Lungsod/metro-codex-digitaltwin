{
<<<<<<< HEAD
  "name": "terriajs-map",
  "version": "0.0.1",
  "description": "Super cool geospatial visualization application!",
=======
  "name": "nationalmap",
  "version": "0.1.0",
  "description": "Geospatial visualization application for Australian government and open data.",
  "license": "Apache-2.0",
>>>>>>> 67c578da
  "repository": {
    "type": "git",
    "url": "http://github.com/TerriaJS/map"
  },
  "dependencies": {
    "terriajs": "1.0.52",
    "terriajs-server": "^1.0.0",
    "terriajs-cesium": "1.15.4"
  },
  "devDependencies": {
    "brfs": "^1.4.0",
    "browserify": "^9.0.8",
    "deamdify": "^0.1.1",
    "exorcist": "^0.3.0",
    "glob": "^5.0.5",
    "glob-all": "^3.0.1",
    "gulp": "^3.8.11",
    "gulp-concat": "^2.5.2",
    "gulp-jasmine": "^2.0.1",
    "gulp-jsdoc": "^0.1.4",
    "gulp-jshint": "^1.10.0",
    "gulp-jsoncombine": "^1.0.2",
    "gulp-less": "^3.0.3",
    "gulp-rename": "^1.2.2",
    "gulp-sourcemaps": "^1.5.2",
    "gulp-uglify": "^1.2.0",
    "gulp-util": "^3.0.4",
    "gulp-watch": "^4.2.4",
    "less": "^2.5.0",
    "less-plugin-npm-import": "^2.0.0",
    "spawn-sync": "^1.0.11",
    "vinyl-buffer": "^1.0.0",
    "vinyl-source-stream": "^1.1.0",
    "vinyl-transform": "^1.0.0",
    "watchify": "^3.2.0"
  },
  "browserify": {
    "transform": [
      "brfs"
    ]
  },
  "scripts": {
    "start": "node_modules/terriajs-server/node_modules/.bin/supervisor --no-restart-on exit -- node_modules/terriajs-server ./wwwroot"
  }
}<|MERGE_RESOLUTION|>--- conflicted
+++ resolved
@@ -1,14 +1,8 @@
 {
-<<<<<<< HEAD
   "name": "terriajs-map",
   "version": "0.0.1",
   "description": "Super cool geospatial visualization application!",
-=======
-  "name": "nationalmap",
-  "version": "0.1.0",
-  "description": "Geospatial visualization application for Australian government and open data.",
   "license": "Apache-2.0",
->>>>>>> 67c578da
   "repository": {
     "type": "git",
     "url": "http://github.com/TerriaJS/map"
