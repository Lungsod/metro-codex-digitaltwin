{
  "name": "terriajs-map",
  "version": "0.0.1",
  "description": "Geospatial catalog explorer based on TerriaJS.",
  "license": "Apache-2.0",
  "engines": {
    "node": ">= 8.0.0"
  },
  "repository": {
    "type": "git",
    "url": "http://github.com/TerriaJS/TerriaMap"
  },
  "dependencies": {
    "pm2": "^3.2.2",
    "terriajs-server": "^3.0.0"
  },
  "config": {
    "awsProfile": "terria",
    "awsS3PackagesPath": "s3://terria-apps/map",
    "awsRegion": "ap-southeast-2",
    "awsEc2InstanceType": "t2.small",
    "awsEc2ImageId": "ami-0065540df76a93885",
    "awsKeyName": "terria-kring",
    "awsS3ServerConfigOverridePath": "s3://terria-apps/map/privateserverconfig-2016-08-31.json",
    "awsS3ClientConfigOverridePath": "s3://terria-apps/map/privateclientconfig-2018-11-19.json",
    "docker": {
      "name": "data61/terria-terriamap",
      "include": "wwwroot node_modules devserverconfig.json index.js package.json version.js"
    }
  },
  "devDependencies": {
    "@babel/core": "^7.3.3",
    "@babel/preset-env": "^7.3.1",
    "@babel/preset-react": "^7.0.0",
    "babel-eslint": "^10.0.1",
    "babel-loader": "^8.0.5",
    "babel-plugin-jsx-control-statements": "^4.0.0",
    "css-loader": "^2.1.0",
    "ejs": "^2.5.2",
    "eslint": "^5.14.1",
    "eslint-plugin-jsx-control-statements": "^2.2.1",
    "eslint-plugin-react": "^7.12.4",
    "file-loader": "^3.0.1",
    "fs-extra": "^7.0.1",
    "generate-terriajs-schema": "^1.4.0",
    "gulp": "^4.0.0",
<<<<<<< HEAD
    "husky": "^2.2.0",
=======
    "husky": "^2.4.1",
>>>>>>> 637ef6f6
    "json5": "^2.1.0",
    "node-notifier": "^5.1.2",
    "node-sass": "^4.11.0",
    "plugin-error": "^1.0.1",
<<<<<<< HEAD
    "prerender-spa-plugin": "^3.4.0",
=======
>>>>>>> 637ef6f6
    "prettier": "1.17.0",
    "pretty-quick": "^1.10.0",
    "prop-types": "^15.6.0",
    "raw-loader": "^1.0.0",
    "react": "^16.3.2",
    "react-dom": "^16.3.2",
    "react-router-dom": "^5.0.0",
    "redbox-react": "^1.3.6",
    "resolve-url-loader": "^3.0.1",
    "sass-loader": "^7.1.0",
    "semver": "^5.0.0",
    "style-loader": "^0.23.1",
    "svg-sprite-loader": "4.1.3",
    "terriajs": "7.6.2",
    "terriajs-catalog-editor": "^0.2.0",
    "terriajs-cesium": "1.58.1",
    "terriajs-schema": "latest",
    "urijs": "^1.18.12",
    "url-loader": "^1.1.2",
    "webpack": "^4.29.5",
    "webpack-cli": "^3.2.2",
    "webpack-dev-server": "^3.1.14",
    "yargs": "^11.0.0"
  },
  "scripts": {
    "docker-build-local": "node ./deploy/docker/create-docker-context-for-node-components.js --build --push --tag auto --local",
    "docker-build-prod": "node ./deploy/docker/create-docker-context-for-node-components.js --build --push --tag auto",
    "docker-build-ci": "node ./deploy/docker/create-docker-context-for-node-components.js --build",
    "start": "pm2 start ecosystem.config.js --update-env -- --config-file devserverconfig.json",
    "stop": "pm2 stop ecosystem.config.js",
    "pm2": "pm2",
    "gulp": "gulp",
    "postinstall": "echo 'Installation successful. What to do next:\\n  npm start       # Starts the server on port 3001\\n  gulp watch      # Builds TerriaMap and dependencies, and rebuilds if files change.'",
    "hot": "webpack-dev-server --inline --config buildprocess/webpack.config.hot.js --hot --host 0.0.0.0",
    "deploy": "aws --profile $npm_package_config_awsProfile s3 ls && npm ci && npm run deploy-without-reinstall",
    "deploy-without-reinstall": "gulp clean && gulp release && npm run deploy-current",
    "deploy-current": "npm run get-deploy-overrides && gulp make-package --serverConfigOverride ./privateserverconfig.json --clientConfigOverride ./wwwroot/privateconfig.json && cd deploy/aws && ./stack create && cd ../..",
    "get-deploy-overrides": "aws s3 --profile $npm_package_config_awsProfile cp $npm_package_config_awsS3ServerConfigOverridePath ./privateserverconfig.json && aws s3 --profile $npm_package_config_awsProfile cp $npm_package_config_awsS3ClientConfigOverridePath ./wwwroot/privateconfig.json",
    "prettier": "prettier --write \"**/*\"",
    "pretty-quick": "pretty-quick",
    "prettier-check": "prettier --check \"**/*\""
  },
  "husky": {
    "hooks": {
      "pre-commit": "pretty-quick --staged"
    }
  }
}<|MERGE_RESOLUTION|>--- conflicted
+++ resolved
@@ -44,19 +44,12 @@
     "fs-extra": "^7.0.1",
     "generate-terriajs-schema": "^1.4.0",
     "gulp": "^4.0.0",
-<<<<<<< HEAD
-    "husky": "^2.2.0",
-=======
     "husky": "^2.4.1",
->>>>>>> 637ef6f6
     "json5": "^2.1.0",
     "node-notifier": "^5.1.2",
     "node-sass": "^4.11.0",
     "plugin-error": "^1.0.1",
-<<<<<<< HEAD
     "prerender-spa-plugin": "^3.4.0",
-=======
->>>>>>> 637ef6f6
     "prettier": "1.17.0",
     "pretty-quick": "^1.10.0",
     "prop-types": "^15.6.0",
