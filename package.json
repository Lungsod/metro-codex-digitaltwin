{
  "name": "nationalmap",
  "version": "0.1.0",
  "description": "Geospatial visualization application for Australian government and open data.",
  "license": "Apache-2.0",
  "repository": {
    "type": "git",
    "url": "http://github.com/NICTA/nationalmap"
  },
  "dependencies": {
<<<<<<< HEAD
    "terriajs": "2.2.1",
    "terriajs-server": "^2.0.0",
    "terriajs-cesium": "1.18.1"
=======
    "terriajs": "2.3.0",
    "terriajs-server": "^2.0.0",
    "terriajs-cesium": "1.19.1"
>>>>>>> 89634d11
  },
  "devDependencies": {
    "brfs": "^1.4.0",
    "browserify": "^9.0.8",
    "deamdify": "^0.1.1",
    "exorcist": "^0.3.0",
    "generate-terriajs-schema": "^1.2.1",
    "glob": "^5.0.5",
    "glob-all": "^3.0.1",
    "gulp": "^3.8.11",
    "gulp-concat": "^2.5.2",
    "gulp-jasmine": "^2.0.1",
    "gulp-jshint": "^1.10.0",
    "gulp-less": "^3.0.3",
    "gulp-rename": "^1.2.2",
    "gulp-sourcemaps": "^1.5.2",
    "gulp-uglify": "^1.2.0",
    "gulp-util": "^3.0.4",
    "gulp-watch": "^4.2.4",
    "less": "^2.5.0",
    "less-plugin-npm-import": "^2.0.0",
    "nationalmap-catalog": "git://github.com/TerriaJS/NationalMap-Catalog",
    "spawn-sync": "^1.0.11",
    "terriajs-catalog-editor": "^0.1.0",
    "terriajs-schema": "latest",
    "vinyl-buffer": "^1.0.0",
    "vinyl-source-stream": "^1.1.0",
    "vinyl-transform": "^1.0.0",
    "watchify": "^3.2.0"
  },
  "browserify": {
    "transform": [
      "brfs"
    ]
  },
  "scripts": {
    "start": "bash ./node_modules/terriajs-server/run_server.sh --config-file devserverconfig.json",
    "stop": "bash ./node_modules/terriajs-server/stop_server.sh",
    "postinstall": "echo 'Installation with NPM successful. What to do next:\\n  npm start       # Starts the server on port 3001\\n  gulp watch      # Builds NationalMap and dependencies, and rebuilds if files change.'"
  }
}<|MERGE_RESOLUTION|>--- conflicted
+++ resolved
@@ -8,15 +8,9 @@
     "url": "http://github.com/NICTA/nationalmap"
   },
   "dependencies": {
-<<<<<<< HEAD
-    "terriajs": "2.2.1",
-    "terriajs-server": "^2.0.0",
-    "terriajs-cesium": "1.18.1"
-=======
     "terriajs": "2.3.0",
     "terriajs-server": "^2.0.0",
     "terriajs-cesium": "1.19.1"
->>>>>>> 89634d11
   },
   "devDependencies": {
     "brfs": "^1.4.0",
