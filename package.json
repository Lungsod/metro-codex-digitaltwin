--- conflicted
+++ resolved
@@ -19,13 +19,8 @@
     "proj4js-defs": "^0.0.1",
     "request": "^2.55.0",
     "supervisor": "^0.6.0",
-<<<<<<< HEAD
-    "terriajs": "1.0.33",
-    "terriajs-cesium": "1.10.7",
-=======
     "terriajs": "1.0.43",
     "terriajs-cesium": "1.11.1",
->>>>>>> b0a20400
     "yargs": "^3.8.0"
   },
   "devDependencies": {
