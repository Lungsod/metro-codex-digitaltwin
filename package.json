{
  "private": true,
  "workspaces": {
    "packages": [
      "packages/terriajs",
      "packages/cesium",
      "packages/terriajs-server",
      "packages/plugin-api",
      "packages/plugin-sample"
    ],
    "nohoist": [
      "**/husky"
    ]
  },
  "name": "terriajs-map",
  "version": "0.2.3",
  "description": "Geospatial catalog explorer based on TerriaJS.",
  "license": "Apache-2.0",
  "engines": {
    "node": ">= 16.0.0"
  },
  "repository": {
    "type": "git",
    "url": "http://github.com/TerriaJS/TerriaMap"
  },
  "dependencies": {
    "terriajs-server": "^4.0.0"
  },
  "config": {
    "docker": {
      "name": "terriamap",
      "include": "wwwroot node_modules serverconfig.json index.js package.json version.js",
      "dockerfile": "deploy/docker/Dockerfile"
    }
  },
  "resolutions": {
    "terser-webpack-plugin": "^4.2.3",
    "underscore": "^1.12.1",
    "@types/react": "^17.0.3",
    "@types/lodash": "4.14.182",
    "@types/node": "^18.15.11",
    "@types/css-font-loading-module": "^0.0.13"
  },
  "devDependencies": {
    "@babel/core": "^7.23.5",
    "@babel/eslint-parser": "^7.23.3",
    "@babel/preset-env": "^7.23.5",
    "@babel/preset-react": "^7.23.3",
    "@babel/plugin-syntax-dynamic-import": "^7.8.3",
    "@typescript-eslint/eslint-plugin": "^6.12.0",
    "@typescript-eslint/parser": "^6.12.0",
    "babel-loader": "^8.2.3",
    "css-loader": "^2.1.0",
    "ejs": "^3.1.10",
    "eslint": "^7.20.0",
    "eslint-config-prettier": "^9.1.0",
    "eslint-plugin-react": "^7.19.0",
    "eslint-plugin-react-hooks": "^4.6.0",
    "fetch-mock": "^11.1.5",
    "file-loader": "^3.0.1",
    "fork-ts-checker-notifier-webpack-plugin": "^6.0.0",
    "fork-ts-checker-webpack-plugin": "^6.0.0",
    "fs-extra": "^7.0.1",
    "gulp": "^5.0.0",
    "husky": "^8.0.3",
    "is-subdir": "^1.2.0",
    "json5": "^2.1.0",
    "lodash": "^4.17.21",
    "minimist": "^1.2.8",
    "node-notifier": "^10.0.1",
    "plugin-error": "^1.0.1",
    "prettier": "2.7.1",
    "pretty-quick": "^4.0.0",
    "prop-types": "^15.6.0",
    "raw-loader": "^1.0.0",
    "react": "^16.14.0",
    "react-dom": "^16.14.0",
    "redbox-react": "^1.3.6",
    "resolve-url-loader": "^5.0.0",
    "sass": "<1.80",
    "sass-loader": "^10",
    "semver": "^5.0.0",
    "style-loader": "^0.23.1",
    "svg-sprite-loader": "^6.0.11",
<<<<<<< HEAD
    "terriajs": "8.7.8",
=======
    "terriajs": "8.7.10",
>>>>>>> 6cacac8b
    "terriajs-cesium": "8.0.1",
    "terriajs-plugin-api": "0.0.1-alpha.16",
    "terriajs-plugin-sample": "0.0.1-alpha.7",
    "typescript": "~5.2.0",
    "urijs": "^1.18.12",
    "url-loader": "^1.1.2",
    "webpack": "~4.47.0",
    "webpack-cli": "^4.10.0",
    "webpack-dev-server": "^4.15.2",
    "yargs": "^17.7.2"
  },
  "scripts": {
    "prepare": "husky install",
    "docker-build-local": "node deploy/docker/create-docker-context.js --build --push --tag auto --local",
    "docker-build-prod": "node deploy/docker/create-docker-context.js --build --push --tag auto --repository=ghcr.io/terriajs",
    "docker-build-ci": "node deploy/docker/create-docker-context.js --build",
    "start": "terriajs-server --config-file serverconfig.json",
    "gulp": "gulp",
    "postinstall": "echo 'Installation successful. What to do next:\\n  yarn gulp dev   # Starts the server on port 3001, builds TerriaMap and dependencies, and rebuilds if files change.'",
    "hot": "webpack-dev-server --inline --config buildprocess/webpack.config.hot.js --hot --host 0.0.0.0",
    "prettier": "prettier --write .",
    "prettier-check": "prettier --check ."
  }
}<|MERGE_RESOLUTION|>--- conflicted
+++ resolved
@@ -82,11 +82,7 @@
     "semver": "^5.0.0",
     "style-loader": "^0.23.1",
     "svg-sprite-loader": "^6.0.11",
-<<<<<<< HEAD
-    "terriajs": "8.7.8",
-=======
     "terriajs": "8.7.10",
->>>>>>> 6cacac8b
     "terriajs-cesium": "8.0.1",
     "terriajs-plugin-api": "0.0.1-alpha.16",
     "terriajs-plugin-sample": "0.0.1-alpha.7",
