--- conflicted
+++ resolved
@@ -19,11 +19,7 @@
     "proj4js-defs": "^0.0.1",
     "request": "^2.55.0",
     "supervisor": "^0.6.0",
-<<<<<<< HEAD
-    "terriajs": "1.0.31",
-=======
     "terriajs": "1.0.32",
->>>>>>> 714f012a
     "terriajs-cesium": "1.10.7",
     "yargs": "^3.8.0"
   },
