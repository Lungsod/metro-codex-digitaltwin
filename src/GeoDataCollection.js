/*global require,Cesium,L,URI,$,toGeoJSON,proj4,proj4_epsg,alert,confirm*/

"use strict";

var corsProxy = require('./corsProxy');
var TableDataSource = require('./TableDataSource');
var GeoData = require('./GeoData');
var readText = require('./readText');


var defaultValue = Cesium.defaultValue;
var DeveloperError = Cesium.DeveloperError;
var FeatureDetection = Cesium.FeatureDetection;
var when = Cesium.when;

/**
* @class GeoDataCollection is a collection of geodata instances
* @name GeoDataCollection
*
* @alias GeoDataCollection
* @internalConstructor
* @constructor
*/
var GeoDataCollection = function() {
    
    this.layers = [];
    
    this.visStore = 'http://nationalmap.research.nicta.com.au:3000';

    var that = this;
    
    //Init the dataSourceCollection
    this.dataSourceCollection = new Cesium.DataSourceCollection();
    
    this.GeoDataAdded = new Cesium.Event();
    this.GeoDataRemoved = new Cesium.Event();
    this.ViewerChanged = new Cesium.Event();
    this.ShareRequest = new Cesium.Event();

    // IE versions prior to 10 don't support CORS, so always use the proxy.
    this._alwaysUseProxy = (FeatureDetection.isInternetExplorer() && FeatureDetection.internetExplorerVersion()[0] < 10);
    
    //load list of available services for GeoDataCollection
    Cesium.loadJson('./data_sources.json').then(function (obj) {
        that.serviceList = obj;
    });
};


/**
* Set the viewer to use with the geodata collection
* TODO: Change this to use visualizers instead of embedded code
*
* @memberof GeoDataCollection
*
*/
GeoDataCollection.prototype.setViewer = function(obj) {
      //If A cesium scene present then this is in cesium globe
    var scene = obj.scene;
    var map = obj.map;

    if (scene) {
        this.dataSourceDisplay = new Cesium.DataSourceDisplay(scene, this.dataSourceCollection);
        this.imageryLayersCollection = scene.globe.imageryLayers;
    }
    else {
        if (this.dataSourceDisplay !== undefined) {
            this.dataSourceDisplay.destroy();
        }
    }
    this.ViewerChanged.raiseEvent(this, obj);
    
    for (var i = 0; i < this.layers.length; i++) {
        console.log('Redisplay Layer', this.layers[i].name);
        this.layers[i].map = obj.map;
        this.layers[i].skip = true;
        this.sendLayerRequest(this.layers[i]);
    }
};


/**
* Package up a share request and send an event
*
* @memberof GeoDataCollection
*
*/
GeoDataCollection.prototype.setShareRequest = function(obj) {
    var request = this.getShareRequest(obj);
    
    this.ShareRequest.raiseEvent(this, request);
};


GeoDataCollection.prototype._getUniqueLayerName = function(name) {
    var base_name = name;
    var matches = true;
    var n = 1;
    while (matches) {
        matches = false;
        for (var i = 0; i < this.layers.length; i++) {
            if (this.layers[i].name === name) {
                matches = true;
            }
        }
        if (matches) {
            name = base_name + ' (' + n + ')';
            n++;
        }
    }
    return name;
};

/**
* Update the GeoDataCollection based on the current time
*
* @memberof GeoDataCollection
*
*/
GeoDataCollection.prototype.update = function(date) {
    if (this.dataSourceDisplay !== undefined && !this.dataSourceDisplay.isDestroyed()) {
        this.dataSourceDisplay.update(date);
    }
};

/**
* Add a new geodata item
*
* @memberof GeoDataCollection
*
*/
GeoDataCollection.prototype.add = function(layer) {
    if (layer.skip) {
        layer.skip = false;
        return layer;
    }
    layer.name = this._getUniqueLayerName(layer.name);
    this.layers.push(layer);
    this.GeoDataAdded.raiseEvent(this, layer);
    return layer;
};

/**
* Get a geodata item based on an id (index)
*
* @memberof GeoDataCollection
*
*/
GeoDataCollection.prototype.get = function(id) {
    return this.layers[id];
};

/**
* Remove a geodata item based on an id (index)
*
* @memberof GeoDataCollection
*
*/
GeoDataCollection.prototype.remove = function(id) {
    var layer = this.get(id);
    if (layer.dataSource) {
        if (this.dataSourceCollection.contains(layer.dataSource)) {
            this.dataSourceCollection.remove(layer.dataSource);
        }
        else {
            layer.dataSource.destroy();
        }
    }
    else if (layer.map === undefined) {
        this.imageryLayersCollection.remove(layer.primitive);
    }
    else {
        layer.map.removeLayer(layer.primitive);
    }
    
    this.layers.splice(id, 1);
    this.GeoDataRemoved.raiseEvent(this, layer);
};


/**
* Set whether to show a geodata item based on id
*
 * @param {Object} layer The layer to be processed.
 * @param {Boolean} val The setting of the show parameter.
*
*/
GeoDataCollection.prototype.show = function(layer, val) {
    layer.show = val;
    if (layer.dataSource) {
        if (val) {
            this.dataSourceCollection.add(layer.dataSource);
        }
        else {
            this.dataSourceCollection.remove(layer.dataSource, false);
        }
    }
    else {
        layer.primitive.show = val;
    }
};


// -------------------------------------------
// Handle loading and sharing visualizations
// -------------------------------------------
GeoDataCollection.prototype._stringify = function() {
    var str_layers = [];
    for (var i = 0; i < this.layers.length; i++) {
        var obj = {};
        for (var prop in this.layers[i]) {
            if (this.layers[i].hasOwnProperty(prop) && prop !== 'primitive' &&
                prop !== 'dataSource' && prop !== 'map') {
                obj[prop] = this.layers[i][prop];
            }
        }
        str_layers.push(obj);
    }
    return JSON.stringify(str_layers);
};

GeoDataCollection.prototype._parse = function(str_layers) {
    var layers = JSON.parse(str_layers);
    var obj_layers = [];
    for (var i = 0; i < layers.length; i++) {
        var layer = layers[i];
        for (var p in layer) {
            //TODO: fix this and make it more general if possible
            if (layer[p].west) {
                var e = layer[p];
                layer[p] = new Cesium.Rectangle(e.west, e.south, e.east, e.north);
            }
        }
        obj_layers.push(layer);
    }
    return obj_layers;
};



/**
 * Loads a GeoDataCollection based on a url, replacing any existing data.
 *
 * @param {Object} url The url to be processed.
 *
 * @returns {Promise} a promise that will resolve when the CZML is processed.
 */
GeoDataCollection.prototype.loadUrl = function(url) {
    //URI suport for over-riding uriParams - put presets in uri_params
    var uri = new URI(url);
    var uri_params = {
        vis_server: this.visStore,
        vis_id: undefined,
        data_url: undefined
    };
    var overrides = uri.search(true);
    $.extend(uri_params, overrides);

    this.visStore = uri_params.vis_server;
    this.visID = uri_params.vis_id;
    this.dataUrl = uri_params.data_url;
    this.dataFormat = uri_params.format;
    
    var that = this;
   
    //TODO: support more than 1 dataurl/visID
    //Initialize the view based on vis_id if passed in url
    if (this.visID) {
        //call to server to get json record
        url = this.visStore + '/get_rec?vis_id=' + this.visID;
        Cesium.when(Cesium.loadJson(url), function(obj) {
            console.log(obj);
            that.visID = obj._id;
 
            if (obj.camera !== undefined) {
                var e = JSON.parse(obj.camera);
                var camLayer = { name: 'Camera', extent: new Cesium.Rectangle(e.west, e.south, e.east, e.north)};
                that.zoomTo = true;
                console.log(camLayer);
                that.GeoDataAdded.raiseEvent(that, camLayer);
            }
           
              //loop through layers adding each one
            var layers = that._parse(obj.layers);
            for (var i = 0; i < layers.length; i++) {
                that.sendLayerRequest(layers[i]);
            }
        });
    }
    else if (this.dataUrl) {
        Cesium.loadText(this.dataUrl).then(function (text) { 
            that.zoomTo = true;
            that.loadText(text, that.dataUrl, that.dataFormat);
        });
    }
};


/**
* Get a share request object based on the description passed
*
* @memberof GeoDataCollection
*
*/
GeoDataCollection.prototype.getShareRequest = function( description ) {
    var request = {};
    
    request.title = '';
    request.description = '';
    var tags = [];
    for (var i = 0; i < this.layers.length; i++) {
        tags.push(this.layers[i].name);
    }
    request.tags = tags.toString();
    //TODO: bundle up datesets for smaller drag and drop data
    request.layers = this._stringify();
    request.version = '0.0.01';
    request.image = description.image;
    request.camera = JSON.stringify(description.camera);
    var cam = description.camera;
    if (this.visID) {
        request.parent = this.visID;
    }
    return request;
};

// -------------------------------------------
// Handle data sources from text
// -------------------------------------------
function endsWith(str, suffix) {
    var strLength = str.length;
    var suffixLength = suffix.length;
    return (suffixLength < strLength) && (str.indexOf(suffix, strLength - suffixLength) !== -1);
}

/**
* Determine if a data format is natively supported based on the extension
*
* @memberof GeoDataCollection
*
*/
GeoDataCollection.prototype.formatSupported = function(srcname) {
    var supported = [".CZML", ".GEOJSON", ".JSON", ".TOPOJSON", ".KML", ".GPX", ".CSV"];
    var sourceUpperCase = srcname.toUpperCase();
    for (var i = 0; i < supported.length; i++) {
        if (endsWith(sourceUpperCase, supported[i])) {
            return true;
        }
    }
    return false;
};

/**
* Load text as a geodata item
*
* @memberof GeoDataCollection
*
 * @param {string} text The text to be processed.
 * @param {string} srcname The text file name to get the format extension from.
 *
*/
GeoDataCollection.prototype.loadText = function(text, srcname, format) {
    var DataSource;
    var sourceUpperCase = srcname.toUpperCase();
    if (format !== undefined) {
        sourceUpperCase = (srcname + '.' + format).toUpperCase();
    }
    console.log(sourceUpperCase);
    
    var layer;
    var dom;
    
    //TODO: save dataset text for dnd data

        //Natively handled data sources in cesium
    if (endsWith(sourceUpperCase, ".CZML")) {
        var czmlDataSource = new Cesium.CzmlDataSource();
        czmlDataSource.load(JSON.parse(text));
        this.dataSourceCollection.add(czmlDataSource);
            //add it as a layer
        layer = new GeoData({ name: srcname, type: 'DATA' });
        layer.dataSource = czmlDataSource;
        layer.extent = getDataSourceExtent(czmlDataSource);
        this.add(layer);
    }
    else if (endsWith(sourceUpperCase, ".GEOJSON") ||
            endsWith(sourceUpperCase, ".GJSON") ||
            endsWith(sourceUpperCase, ".JSON") ||
            endsWith(sourceUpperCase, ".TOPOJSON")) {
        layer = new GeoData({ name: srcname, type: 'DATA' });
        this.addGeoJsonLayer(JSON.parse(text), srcname, layer);
        this.add(layer);
    } 
        //Convert in browser using toGeoJSON https://github.com/mapbox/togeojson    
    else if (endsWith(sourceUpperCase, ".KML")) {
        layer = new GeoData({ name: srcname, type: 'DATA' });
        dom = (new DOMParser()).parseFromString(text, 'text/xml');    
        this.addGeoJsonLayer(toGeoJSON.kml(dom), srcname, layer);
        this.add(layer);
    } 
    else if (endsWith(sourceUpperCase, ".GPX")) {
        layer = new GeoData({ name: srcname, type: 'DATA' });
        dom = (new DOMParser()).parseFromString(text, 'text/xml');    
        this.addGeoJsonLayer(toGeoJSON.gpx(dom), srcname, layer);
        this.add(layer);
    } 
        //Handle table data using TableDataSource plugin        
    else if (endsWith(sourceUpperCase, ".CSV")) {
        var tableDataSource = new TableDataSource();
        tableDataSource.loadText(text);
        this.dataSourceCollection.add(tableDataSource);
        
        layer = new GeoData({name: srcname, type: 'DATA' });
        layer.dataSource = tableDataSource;
        layer.extent = tableDataSource.dataset.getExtent();
        this.add(layer);
    }
        //Return false so widget can try to send to conversion service
    else {
        console.log('There is no handler for this file based on its extension : ' + srcname);
        return false;
    }
    //TODO: fix this hack
    if (layer !== undefined) {
        layer.url = srcname;
    }
    return true;
};


// -------------------------------------------
// Convert OGC Data Sources
// -------------------------------------------
//Function to intercept and fix up ESRI REST Json to GeoJSON
//TODO: multipoint, multipolyline, multipolygon
function _EsriRestJson2GeoJson(obj) {
    if (obj.geometryType === undefined || obj.features === undefined || obj.type === 'FeatureCollection') {
        return obj;
    }

    var pts;
    var geom;

    obj.type = "FeatureCollection";
    obj.crs = {"type":"EPSG","properties":{"code":"4326"}};
    for (var i = 0; i < obj.features.length; i++) {
        var feature = obj.features[i];
        feature.type = "Feature";
        feature.properties = feature.attributes;
           //TODO: test this on more instances
        if (obj.geometryType === "esriGeometryPoint") {
            pts = [feature.geometry.x, feature.geometry.y ];
            geom = { "type": "Point", "coordinates": pts };
            feature.geometry = geom;
        }
        else if (obj.geometryType === "esriGeometryPolyline") {
            pts = feature.geometry.paths[0];
            geom = { "type": "LineString", "coordinates": pts };
            feature.geometry = geom;
        }
        else if (obj.geometryType === "esriGeometryPolygon") {
            pts = feature.geometry.paths[0];
            geom = { "type": "Polygon", "coordinates": pts };
            feature.geometry = geom;
        }
    }
    return obj;
}

function _gml2coord(posList) {
    var pnts = posList.split(/[ ,]+/);
    var coords = [];
    for (var i = 0; i < pnts.length; i+=2) {
        coords.push([parseFloat(pnts[i+1]), parseFloat(pnts[i])]);
    }
    return coords;
}

function _convertFeature(feature, geom_type) {
    var newFeature = {type: "Feature"};
    var pts = (geom_type === 'Point') ? _gml2coord(feature.pos)[0] : _gml2coord(feature.posList);
    newFeature.geometry = { "type": geom_type, "coordinates": pts };
    return newFeature;
}           
            
            
function _EsriGml2GeoJson(obj) {
    var newObj = {type: "FeatureCollection", crs: {"type":"EPSG","properties":{"code":"4326"}}, features: []};

    function pointFilterFunction(feature) {
        newObj.features.push(_convertFeature(feature, 'Point'));
    }

    function lineStringFilterFunction(feature) {
        newObj.features.push(_convertFeature(feature, 'LineString'));
    }

    function polygonFilterFunction(feature) {
        newObj.features.push(_convertFeature(feature, 'Polygon'));
    }

    for (var i = 0; i < obj.featureMember.length; i++) {
           //TODO: get feature properties from non-SHAPE properties
        //feature.properties = feature.attributes;

        //Recursively find features and add to FeatureCollection
        filterValue(obj.featureMember[i], 'Point', pointFilterFunction);
        filterValue(obj.featureMember[i], 'LineString', lineStringFilterFunction);
        filterValue(obj.featureMember[i], 'Polygon', polygonFilterFunction);
    }
    return newObj;
}


// -------------------------------------------
// Connect to OGC Data Sources
// -------------------------------------------

GeoDataCollection.prototype._viewFeature = function(request, layer) {
    var that = this;
    console.log('GeoJSON request', request);
    
    if (layer.proxy || this.shouldUseProxy(request)) {
        request = corsProxy.getURL(request);
    }

    Cesium.when(Cesium.loadText(request), function (text) {
        //convert to geojson
        var obj;
        if (text[0] === '{') {
            obj = JSON.parse(text);
            obj = _EsriRestJson2GeoJson(obj);  //ESRI Rest
        }
        else {
            obj = $.xml2json(text);         //ESRI WFS
            obj = _EsriGml2GeoJson(obj);
                //Hack for gazetteer since the coordinates are flipped
            if (text.indexOf('gazetter') !== -1) {
                for (var i = 0; i < obj.features.length; i++) {
                    var pt = obj.features[i].geometry.coordinates; 
                    var t = pt[0]; pt[0] = pt[1]; pt[1] = t;
                 }
            }
        }
            //TODO: move render target here from addGeoJsonLayer
        layer = that.addGeoJsonLayer(obj, layer.name+'.geojson', layer);
        that.add(layer);
    });
};


//TODO: figure out proxy issues
// Show wms map
GeoDataCollection.prototype._viewMap = function(request, layer) {
    var uri = new URI(request);
    var params = uri.search(true);
    var layerName = params.layers;

    var provider;
    var proxy;

    if (layer.map === undefined) {
        var wmsServer = request.substring(0, request.indexOf('?'));
        var url = 'http://' + uri.hostname() + uri.path();
        if (layer.proxy || this.shouldUseProxy(url)) {
            proxy = corsProxy;
        }

        if (layerName === 'REST') {
            provider = new Cesium.ArcGisMapServerImageryProvider({
                url: url,
                proxy: proxy
            });
        }
        else {
            provider = new Cesium.WebMapServiceImageryProvider({
                url: url,
                layers : encodeURIComponent(layerName),
                parameters: {
                    'format':'image/png',
                    'transparent':'true',
                    'styles': ''
                },
                proxy: proxy
            });
        }
        layer.primitive = this.imageryLayersCollection.addImageryProvider(provider);
    }
    else {
        var server = request.substring(0, request.indexOf('?'));
<<<<<<< HEAD
       //explicitly call proxy so that when we use html2canvas, the proxy is set up
        if (layer.proxy) {
            proxy = new Cesium.DefaultProxy('/proxy/');
            server = proxy.getURL(server);
            if (layerName !== 'REST') {
                server += '%3f';
            }
=======
        if (layer.proxy || this.shouldUseProxy(server)) {
           server = corsProxy.getURL(server);
>>>>>>> 9fc18a22
        }
        
        if (layerName === 'REST') {
            provider = new L.esri.TiledMapLayer(server);
        }
        else {
            provider = new L.tileLayer.wms(server, {
                layers: layerName,
                format: 'image/png',
                transparent: true
            });
        }
        layer.primitive = provider;
        layer.map.addLayer(provider);
    }

    this.add(layer);
};

// Show csv data
GeoDataCollection.prototype._viewTable = function(request, layer) {
    var that = this;
        //load text here to let me control functions called after
    Cesium.when(Cesium.loadText(request), function (text) {
        var tableDataSource = new TableDataSource();
        tableDataSource.loadText(text);
        if (layer.map === undefined) {
            that.dataSourceCollection.add(tableDataSource);
            layer.dataSource = tableDataSource;
        }
        else {
            var pointList = tableDataSource.dataset.getPointList();
            var dispPoints = [];
            for (var i = 0; i < pointList.length; i++) {
                dispPoints.push({ type: 'Point', coordinates: pointList[i].pos});
            }
            layer = that.addGeoJsonLayer(dispPoints, layer.name+'.geojson', layer);
        }
        that.add(layer);
    });
};

// Show data file based on extension
GeoDataCollection.prototype._viewData = function(request, layer) {
    var that = this;
        //load text here to let me control functions called after
    Cesium.when(Cesium.loadText(request), function (text) {
        that.loadText(text, layer.name);
    });
};

// Build a layer based on the description
GeoDataCollection.prototype.sendLayerRequest = function(layer) {
    var request = layer.url;
    
    console.log('LAYER REQUEST:',request);
    
    // Deal with the different data Services
    if (layer.type === 'WFS' || layer.type === 'REST' || layer.type === 'CKAN' || layer.type === 'GME') {
        this._viewFeature(request, layer);
    }
    else if (layer.type === 'WMS') {
        this._viewMap(request, layer);
    }
    else if (layer.type === 'CSV') {
        this._viewTable(request, layer);
    }
    else if (layer.type === 'DATA') {
        this._viewData(request, layer);
    }
    else {
        throw new DeveloperError('Creating layer for unsupported service: '+layer.type);
    }
};


/**
* Build a query to get feature from service
*
* @memberof GeoDataCollection
*
*/
GeoDataCollection.prototype.getOGCFeatureURL = function(description) {
    console.log('Getting ', description.Name);
    
    var request = description.base_url;
    var name  = encodeURIComponent(description.Name);
    if (description.type === 'WMS') {
        request += '?service=wms&request=GetMap&layers=' + name;
        return request;
    }
    else if (description.type === 'WFS') {
        description.version = 1.1;
        request += '?service=wfs&request=GetFeature&typeName=' + name + '&version=' + description.version + '&srsName=EPSG:4326';
        
        //HACK to find out if GA esri service
        if (request.indexOf('www.ga.gov.au') !== -1) {
            description.esri = true;
        }
        if (description.esri === undefined) {
            request += '&outputFormat=JSON';
        }
        if (description.count) {
            request += '&maxFeatures=' + description.count;
        }
    }
    else if (description.type === 'REST') {
        request += '/' + description.name;
        request += '/query?geometryType=esriGeometryEnvelope&inSR=&spatialRel=esriSpatialRelIntersects&returnGeometry=true&f=pjson';
    }
    else {
        throw new Cesium.DeveloperError('Getting feature for unsupported service: '+description.type);
    }
    
    if (description.extent) {
        var ext = description.extent;
        var pos = [ Cesium.Math.toDegrees(ext.west), Cesium.Math.toDegrees(ext.south), 
                    Cesium.Math.toDegrees(ext.east), Cesium.Math.toDegrees(ext.north)];
        //crazy ogc bbox rules - first is old lon/lat ordering, second is newer lat/lon ordering
        var version = parseFloat(description.version);
        if (description.type === 'WFS' && version < 1.1) {
            request = request + '&bbox='+pos[0]+','+pos[1]+','+pos[2]+','+pos[3];
        }
        else if (description.type === 'REST') {
            request = request + '&geometry='+pos[0]+','+pos[1]+','+pos[2]+','+pos[3];
        }
        else {
            request = request + '&bbox='+pos[1]+','+pos[0]+','+pos[3]+','+pos[2]+',urn:x-ogc:def:crs:EPSG:6.9:4326';
        }
    }
    
    return request;
};


function _recurseLayerList(layer_src, layers) {
    for (var i = 0; i < layer_src.length; i++) {
        if (layer_src[i].Layer) {
            if (layer_src[i].queryable === 1) {
                layers.push(layer_src[i]);
            }
            _recurseLayerList(layer_src[i].Layer, layers);
        }
        else {
            layers.push(layer_src[i]);
        }
    }
}

/**
* Parse through capabilities to get possible layers
*
* @memberof GeoDataCollection
*
*/
GeoDataCollection.prototype.handleCapabilitiesRequest = function(text, description) {
    var json_gml;
    if (text[0] === '{') {
        json_gml = JSON.parse(text);
    }
    else {
        json_gml = $.xml2json(text);
    }
    
    console.log(json_gml);
    
    //find the array of available layers
    var i;
    var layers = [];
    if (description.type === 'WFS') {
        layers = json_gml.FeatureTypeList.FeatureType;

        // If the data source name is just its URL, and we have a better title from GetCapabilities, use it.
        var title = json_gml.ServiceIdentification.Title;
        if (title && description.name === description.base_url) {
            description.name = title;
        }
    }
    else if (description.type === 'WMS') {
        var layer_src = [json_gml.Capability.Layer];
        _recurseLayerList(layer_src, layers);
    }
    else if (description.type === 'REST') {
        var layer = json_gml.layers;
        for (i = 0; i < layer.length; i++) {
            if (layer[i].subLayerIds instanceof Array) {
                continue;
            }
            layer[i].Title = layer[i].name;
            layer[i].name = layer[i].id;
            layers.push(layer[i]);
        }
        var ext = json_gml.fullExtent;
        description.extent = Cesium.Rectangle.fromDegrees(parseFloat(ext.xmin), parseFloat(ext.ymin), 
            parseFloat(ext.xmax), parseFloat(ext.ymax));
    }
    else if (description.type === 'CSV') {
        layers = json_gml.Layer;
    }
    else if (description.type === 'GME') {
        layers = json_gml.Layer;
    }
    else if (description.type === 'CKAN') {
        layers = json_gml.result.results;
        for (i = 0; i < layers.length; i++) {
            layers[i].Name = layers[i].name;
        }
    }
    else {
        throw new DeveloperError('Getting capabilities for unsupported service: ' + description.type);
    }
    
    //get the version
    if (json_gml.ServiceIdentification) {
        description.version = parseFloat(json_gml.ServiceIdentification.ServiceTypeVersion);
    }
    else if (json_gml.Service) {
        description.version = parseFloat(json_gml.version);
    }
    
    description.Layer = layers;
};

/**
* Get capabilities from service
*
* @memberof GeoDataCollection
*
*/
GeoDataCollection.prototype.getCapabilities = function(description, callback) {
    var request;
    if (description.type === 'CSV' || description.type === 'GME' ) {
        request = description.base_url;
    }
    else if (description.type === 'REST') {
        request = description.base_url + '?f=pjson';
    }
    else if (description.type === 'CKAN') {
        request = description.base_url + '/api/3/action/package_search?q=GeoJSON&rows=50';
    }
    else {
        request = description.base_url + '?service=' + description.type + '&request=GetCapabilities';
    }
    
    console.log('CAPABILITIES REQUEST:',request);
    if (description.proxy || this.shouldUseProxy(request)) {
        request = corsProxy.getURL(request);
    }
    
    var that = this;
    Cesium.when(Cesium.loadText(request), function(text) {
        that.handleCapabilitiesRequest(text, description);
        callback(description);
    });
};


// ----------------
// Add czml and geojson
// ----------------
function createReprojectFunc(proj) {
    return function(coordinates) {
        return myCrsFunction(coordinates, proj);
    };
}

//Add the already supported strings from the projections file
for (var proj in proj4_epsg ) {
    if (proj4_epsg.hasOwnProperty(proj)) {
        Cesium.GeoJsonDataSource.crsNames[proj] = createReprojectFunc(proj);
    }
}
    
function addProj4String(crs_code, func) {
    Cesium.loadText('http://spatialreference.org/ref/epsg/'+crs_code.substring(5)+'/proj4/').then(function (proj4Text) {
        console.log('Adding new string for ', crs_code, ': ', proj4Text, ' before loading datasource');
            //Add support to GeoJSONDataSource
//            Cesium.GeoJsonDataSource.crsNames[crs_code] = createReprojectFunc(crs_code);
            //Call the loading function
//            func();
    });
}

function getCrsCode(gjson_obj) {
    if (gjson_obj.crs === undefined || gjson_obj.crs.type !== 'EPSG') {
        return "";
    }
    var code = gjson_obj.crs.properties.code;
    if (code === '4283') {
        code = '4326';
    }
    return gjson_obj.crs.type + ':' + code;
}

function canConvertCrsCode(code) {
    return (Cesium.GeoJsonDataSource.crsNames[code] !== undefined);
}

//convert coord from arbitrary projection to WGS84
function myReproject(coordinates, proj_str) {
    var source = new proj4.Proj(proj_str);
    var dest = new proj4.Proj('EPSG:4326');
    var p = new proj4.Point(coordinates[0], coordinates[1]);
    proj4(source, dest, p);      //do the transformation.  x and y are modified in place
    return [p.x, p.y];
}

//function for GeoJSONDataSource to reproject coords
function myCrsFunction(coordinates, id) {
    var source = new proj4.Proj(proj4_epsg[id]);
    var dest = new proj4.Proj('EPSG:4326');
    var p = new proj4.Point(coordinates[0], coordinates[1]);
    proj4(source, dest, p);      //do the transformation.  x and y are modified in place
    var cartographic = Cesium.Cartographic.fromDegrees(p.x, p.y);
    return Cesium.Ellipsoid.WGS84.cartographicToCartesian(cartographic);
}


function _mergeRectangle(e0, e1) {
    var west = Math.min(e0.west, e1.west);
    var south = Math.min(e0.south, e1.south);
    var east = Math.max(e0.east, e1.east);
    var north = Math.max(e0.north, e1.north);
    return new Cesium.Rectangle(west, south, east, north);
}


/**
* Get the geographic extent of a datasource
*
* @memberof GeoDataCollection
* TODO: use Availability to determine time range and then use to getValues
*
*/
function getDataSourceExtent(dataSource) {
    var collection = dataSource.dynamicObjects;
    var objects = collection.getObjects();
    var e0;
    
    var julianDate = new Cesium.JulianDate();

    var cArray;

    for (var i = 0; i < objects.length; i++) {
      if (objects[i].vertexPositions) {
          cArray = objects[i].vertexPositions.getValue(julianDate);
      }
      else if (objects[i].position) {
          cArray = [objects[i].position.getValue(julianDate)];
      }
      else {
          continue;
      }
      var cartArray = Cesium.Ellipsoid.WGS84.cartesianArrayToCartographicArray(cArray);
      var e1 = Cesium.Rectangle.fromCartographicArray(cartArray);
      if (e0 === undefined) {
          e0 = e1;
      }
      else {
          e0 = _mergeRectangle(e0, e1);
      }
}
    return e0;
}

// -------------------------------------------
// Reduce the resolution of a point list in degrees
// -------------------------------------------
function reducePointList(pts, epsilon, limit) {
    if (!(pts[0] instanceof Array)) {
        return pts;  //point
    }
    if (pts.length < 100) {
        return pts;
    }
    //reduce points in polyline using a simple greedy algorithm
    var pts_out = [];
    var skip_cnt;
    for (var v = 0; v < pts.length; v += skip_cnt) {
        pts_out.push(pts[v]);
         //keep skipping until something further away then epsilon or limit points removed
        for (skip_cnt = 1; skip_cnt < limit; skip_cnt++) {
            if (v + skip_cnt >= pts.length) {
                break;
            }
            if ((Math.abs(pts[v][0] - pts[v + skip_cnt][0]) + Math.abs(pts[v ][1] - pts[v + skip_cnt][1])) > epsilon) {
                break;
            }
        }
    }
    console.log(pts.length, 'points reduced to', pts_out.length);
    return pts_out;
}

// Filter a geojson coordinates array structure
var filterArray = function (pts, func) {
    if (!(pts[0] instanceof Array) || !((pts[0][0]) instanceof Array) ) {
        pts = func(pts);
        return pts;
    }
    for (var i = 0; i < pts.length; i++) {
        pts[i] = filterArray(pts[i], func);  //at array of arrays of points
    }
    return pts;
};

// Filter a geojson coordinates array structure
var countPnts = function (pts, cnt) {
    if (!(pts[0] instanceof Array) ) {
        cnt.tot++;
    }
    else if (!((pts[0][0]) instanceof Array) ) {
        cnt.tot += pts.length;
        if (pts.length > cnt.longest) {
            cnt.longest = pts.length;
        }
    }
    else {
        for (var i = 0; i < pts.length; i++) {
            countPnts(pts[i], cnt);  //at array of arrays of points
        }
    }
};

// find a member by name in the gml
function filterValue(obj, prop, func) {
    for (var p in obj) {
        if (obj.hasOwnProperty(p) === false) {
            continue;
        }
        else if (obj[prop] !== undefined) {
            if (func && (typeof func === 'function')) {
                (func)(obj[prop]);
            }
        }
        else if (typeof obj[p] === 'object') {
            filterValue(obj[p], prop, func);
        }
    }
}

//TODO: think about this in a web worker
//TODO: tune limits, include camera(?), retry if still too big
function downsampleGeoJSON(obj) {
    filterValue(obj, 'coordinates', function(obj) { obj = filterArray(obj, function(pts) {
        return reducePointList(pts, 0.01, 20);
    }); });
}


// Random color generator
var line_palette = [
    [204, 197, 24, 255],
    [104, 197, 124, 255],
    [104, 107, 224, 255],
    [230, 87, 74, 255],
    [104, 197, 24, 255],
    [104, 227, 124, 255],
    [104, 227, 124, 255]];
var point_palette = [
    [200, 200, 0, 255], 
    [200, 0, 0, 255], 
    [0, 200, 200, 255], 
    [0, 200, 0, 255], 
    [0, 0, 200, 255], 
    [200, 0, 200, 255], 
    [200, 200, 200, 255]];
var palette_idx = 0;
function getRandomColor(palette) {
    var clr = palette[palette_idx++ % palette.length];
    return new Cesium.Color(clr[0]/255, clr[1]/255, clr[2]/255, clr[3]/255);
}


function getCesiumColor(clr) {
    if (clr instanceof Cesium.Color) {
        return clr;
    }
    return new Cesium.Color(clr.red, clr.green, clr.blue, clr.alpha);
}

/**
* Add a GeoJson object as a geodata datasource
*
* @memberof GeoDataCollection
* TODO: use Availability to determine time range and then use to getValues
*
*/
GeoDataCollection.prototype.addGeoJsonLayer = function(obj, srcname, layer) {
    //set default layer styles
    if (layer.style === undefined) {
        layer.style = {line: {}, point: {}, polygon: {}};
        layer.style.line.color = getRandomColor(line_palette);
        layer.style.line.width = 2;
        layer.style.point.color = getRandomColor(point_palette);
        layer.style.point.size = 10;
        layer.style.polygon.color = layer.style.line.color;
        layer.style.polygon.fill = false;  //off by default for perf reasons
        layer.style.polygon.fillcolor = layer.style.line.color;
        layer.style.polygon.fillcolor.alpha = 0.75;
    }
    
    var newDataSource = new Cesium.GeoJsonDataSource();
    
    //update default point/line/polygon
    var defaultPoint = newDataSource.defaultPoint;
    var point = new Cesium.DynamicPoint();
    point.color = new Cesium.ConstantProperty(getCesiumColor(layer.style.point.color));
    point.pixelSize = new Cesium.ConstantProperty(layer.style.point.size);
    point.outlineColor = new Cesium.ConstantProperty(Cesium.Color.BLACK);
    point.outlineWidth = new Cesium.ConstantProperty(1);
    defaultPoint.point = point;
    
    var defaultLine = newDataSource.defaultLine;
    var polyline = new Cesium.DynamicPolyline();
    var material = new Cesium.ColorMaterialProperty();
    material.color = new Cesium.ConstantProperty(getCesiumColor(layer.style.line.color));
    polyline.material = material;
    polyline.width = new Cesium.ConstantProperty(layer.style.line.width);
    defaultLine.polyline = polyline;

    var defaultPolygon = newDataSource.defaultPolygon;
    
    defaultPolygon.polyline = polyline;
    
    var polygon = new Cesium.DynamicPolygon();
    polygon.fill = new Cesium.ConstantProperty(layer.style.polygon.fill);
    defaultPolygon.polygon = polygon;
    
    material = new Cesium.ColorMaterialProperty();
    material.color = new Cesium.ConstantProperty(getCesiumColor(layer.style.polygon.fillcolor));
    polygon.material = material;
    
   //Reprojection support and downsampling
    var crs_code = getCrsCode(obj);
    if (crs_code !== '' && crs_code !== 'EPSG:4326') {
        //reprojection needs to happen
        //if not in list then need to go to a service to look up
        if (canConvertCrsCode(crs_code)) {
            console.log('GeoJSONDataSource will convert this');
        }
        else {
            console.log('===Going to spatial reference service to try to get proj4 string');
            addProj4String(crs_code, function() {console.log('ADD LOADING FUNC HERE');});
        }
    }
    else {
            //downsample object if huge
            //TODO: if we preprocess the reproject than we can use this on non-WGS84 data
        var obj_size = JSON.stringify(obj).length;
        var cnt = {tot:0, longest:0};
        filterValue(obj, 'coordinates', function(pts) { countPnts(pts, cnt); });
        console.log('finished', cnt);
        if (cnt.longest > 100 && cnt.tot > 100000) {
            downsampleGeoJSON(obj);
            console.log('downsampled object from', obj_size, 'bytes to', JSON.stringify(obj).length);
        }
    }
    
    if (layer.map === undefined) {
            //create the object
        newDataSource.load(obj);
        this.dataSourceCollection.add(newDataSource);
            //add it as a layer
        layer.dataSource = newDataSource;
        if (!layer.extent) {
            layer.extent = getDataSourceExtent(newDataSource);
        }
    }
    else {
        var style = {
            "color": layer.style.line.color.toCssColorString(),
            "weight": layer.style.line.width,
            "opacity": 0.9
        };

        var geojsonMarkerOptions = {
            radius: layer.style.point.size / 2.0,
            fillColor: layer.style.point.color.toCssColorString(),
            fillOpacity: 0.9,
            color: "#000",
            weight: 1,
            opacity: 0.9
        };

        // GeoJSON
        layer.primitive = L.geoJson(obj, {
            style: style,
            pointToLayer: function (feature, latlng) {
                return L.circleMarker(latlng, geojsonMarkerOptions);
            }
        }).addTo(layer.map);
    }
    return layer;
};

GeoDataCollection.prototype.shouldUseProxy = function(url) {
    if (!this._alwaysUseProxy) {
        return false;
    } else if (url.indexOf('http') < 0) {
        return false;
    }
    return true;
};

GeoDataCollection.prototype.addFile = function(file) {
    var that = this;

    if (this.formatSupported(file.name)) {
        when(readText(file), function (text) {
            that.zoomTo = true;
            that.loadText(text, file.name);
        });
    }
    else {
        if (file.size > 1000000) {
            alert('File is too large to send to conversion service.  Click here for alternative file conversion options.');
        }
        else if (false) {
                //TODO: check against list of support extensions
            alert('File format is not supported by conversion service.  Click here for alternative file conversion options.');
        }
        else {
            if (!confirm('No local format handler.  Click OK to convert via our web service.')) {
                return;
            }
            // generate form data to submit text for conversion
            var formData = new FormData();
            formData.append('input_file', file);

            var xhr = new XMLHttpRequest();
            xhr.onreadystatechange = function () {
                if (xhr.readyState === 4) {
                    var response = xhr.responseText;
                    if (response.substring(0,1) !== '{') {
                        console.log(response);
                        alert('Error trying to convert: ' + file.name);
                    }
                    else {
                        that.zoomTo = true;
                        that.loadText(response, file.name+'.geojson');
                    }
                }
            };
            xhr.open('POST', that.geoDataManager.visStore + '/convert');
            xhr.send(formData);
        }
    }
};

module.exports = GeoDataCollection;
<|MERGE_RESOLUTION|>--- conflicted
+++ resolved
@@ -588,7 +588,7 @@
     }
     else {
         var server = request.substring(0, request.indexOf('?'));
-<<<<<<< HEAD
+/*
        //explicitly call proxy so that when we use html2canvas, the proxy is set up
         if (layer.proxy) {
             proxy = new Cesium.DefaultProxy('/proxy/');
@@ -596,10 +596,9 @@
             if (layerName !== 'REST') {
                 server += '%3f';
             }
-=======
+*/
         if (layer.proxy || this.shouldUseProxy(server)) {
            server = corsProxy.getURL(server);
->>>>>>> 9fc18a22
         }
         
         if (layerName === 'REST') {
