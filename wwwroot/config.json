{
    "initializationUrls" : [
        "terria",
        "test"
    ],
    "parameters": {
        "feedbackUrl": "feedback",
        "bingMapsKey": "AkaOmRFtjAb71cXgLwAGtLbj2RpkPKtVqAIroFQsocfurCBILxIeAWPkil7hhRy_",
        "googleUrlShortenerKey": null,
        "googleAnalyticsKey": null,
        "googleAnalyticsOptions": null,
        "disclaimer": {
            "text": "Disclaimer: This map must not be used for navigation or precise spatial analysis",
            "url": ""
        },
        "developerAttribution-CHANGETHIS": {
            "text": "Your organisation",
            "link": "http://www.example.com"
        },
<<<<<<< HEAD
        "appName": "Terria Map",
        "supportEmail-CHANGETHIS": "help@example.com",
        "brandBarElements": [
            "",
            "<a target=\"_blank\" href=\"http://www.nicta.com.au\"><img src=\"images/terria_logo.png\" height=\"52\" title=\"Version: {{version}}\" /></a>",
            ""
=======
        "appName": "NationalMap",
        "supportEmail": "data@pmc.gov.au",
        "brandBarElements(Remove this bit in parentheses for production deployment)": [
            "<a target=\"_blank\" href=\"https://github.com/NICTA/nationalmap/wiki/New-User-Interface-Preview\"><img src=\"images/NationalMap_Logo_RGB72dpi_REV_Blue text_BETA.png\" height=\"50\" alt=\"National Map\" title=\"Version: {{version}}\" /></a>",
            "<a target=\"_blank\" href=\"http://www.gov.au/\"><img src=\"images/AG-Rvsd-Stacked-Press.png\" height=\"45\" alt=\"Australian Government\" /></a>"
>>>>>>> 1142259b
        ]
    }
}
<|MERGE_RESOLUTION|>--- conflicted
+++ resolved
@@ -17,20 +17,12 @@
             "text": "Your organisation",
             "link": "http://www.example.com"
         },
-<<<<<<< HEAD
         "appName": "Terria Map",
         "supportEmail-CHANGETHIS": "help@example.com",
         "brandBarElements": [
             "",
             "<a target=\"_blank\" href=\"http://www.nicta.com.au\"><img src=\"images/terria_logo.png\" height=\"52\" title=\"Version: {{version}}\" /></a>",
             ""
-=======
-        "appName": "NationalMap",
-        "supportEmail": "data@pmc.gov.au",
-        "brandBarElements(Remove this bit in parentheses for production deployment)": [
-            "<a target=\"_blank\" href=\"https://github.com/NICTA/nationalmap/wiki/New-User-Interface-Preview\"><img src=\"images/NationalMap_Logo_RGB72dpi_REV_Blue text_BETA.png\" height=\"50\" alt=\"National Map\" title=\"Version: {{version}}\" /></a>",
-            "<a target=\"_blank\" href=\"http://www.gov.au/\"><img src=\"images/AG-Rvsd-Stacked-Press.png\" height=\"45\" alt=\"Australian Government\" /></a>"
->>>>>>> 1142259b
         ]
     }
 }
