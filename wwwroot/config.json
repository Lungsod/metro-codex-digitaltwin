{
    /* Names of init files (in wwwroot/init), without the .json extension, to load by default */
    initializationUrls: [
        "simple"
    ],
    parameters: {
        googleUrlShortenerKey: null,
        googleAnalyticsKey: null,
        googleAnalyticsOptions: null,

        // Log ConsoleAnalytics events to console
        // logToConsole: true,

        /* Text that appears at the bottom of the map */
        disclaimer: {
            text: "Disclaimer: This map must not be used for navigation or precise spatial analysis",
            url: ""
        },
        /*
        // Text that will be added to any pages printed from your site.
        printDisclaimer:{
            text:"Put your print disclaimer here.",
            url: "#"
        },
        */

        // Pop-up disclaimer that will be shown at the start
        // The text of the disclaimer is in lib/Views/GlobalDisclaimer.html
        // globalDisclaimer: {
        //     confirmationRequired: false,
        //     buttonTitle: "I agree",
        //     title: "Disclaimer",
        //     // If the current browser location is not prod, or is dev, then show a "not the real site" warning.
        //     // The text of that is in lib/Views/DevelopmentDisclaimerPreamble.html
        //     //prodHostRegex: "gov.\\.au$",
        //     //devHostRegex: "\\b(staging|preview|test|dev)\\.",
        //     enableOnLocalhost: true // If false, don't show this when running on localhost
        // },

        /*
        developerAttribution: {
            text: "Your organisation",
            link: "http://www.example.com"
        },*/
        // This is used in various text messages. You should also set <title> in index.html
        appName: "Terria Map",

        // See comments in lib/Views/global.scss for further information about customising colors, logos, fonts etc.
        brandBarElements: [
            "",
            "<a target=\"_blank\" href=\"https://terria.io\"><img src=\"images/terria_logo.png\" height=\"52\" title=\"Version: {{version}}\" /></a>",
            ""
        ],
        // Shown when things go wrong.
        supportEmail: "help@example.com",
        // You probably shouldn't change this.
        proj4ServiceBaseUrl: "proj4def/",
        // Or this
        feedbackUrl: "feedback",

        // Default mobile viewer mode when loading the map for the first time on mobile platforms.
        // Options are: "3DTerrain", "3DSmooth", "2D"
        mobileDefaultViewerMode: "2d",
        // Enable experimental features, since its nice to have the bleeding edge.
        // Disable it if things go wrong with the experimental features or your users aren't robust to features which might change or disapear completly.
        "experimentalFeatures": true,
        // To enable welcome message when map first loads
        // "showWelcomeMessage": true,
        // To override the welcome message video displayed on the welcome message
        // By default, the Getting Started to Terria video is displayed
        // "welcomeMessageVideo": {
        //     "videoTitle": "Getting started with the map",
        //     "videoUrl": "https://www.youtube.com/embed/NTtSM70rIvI", // use an embedded video link
        //     "placeholderImage": "https://img.youtube.com/vi/NTtSM70rIvI/maxresdefault.jpg"
        // },

        // True to display in-app guides.
        // "showInAppGuides": false,

        // see `languageOverrides.json` in languages/en
        "languageConfiguration" : {
          "debug": false,
          "languages": {
            "en": "english"
          },
          "fallbackLanguage": "en"
        },
      "helpContent": [
        {
          "title": "gettingstarted.title",
          "itemName": "gettingstarted",
          "paneMode": "videoAndContent",
          "markdownText": "gettingstarted.markdownText",
          "icon": "video",
          "videoUrl": "gettingstarted.videoUrl",
          "placeholderImage": "gettingstarted.placeholderImage"
        },
        {
          "title": "stepbystepguide.title",
          "itemName": "stepbystepguide",
          "paneMode": "trainer",
          "markdownText": "stepbystepguide.markdownText",
          "icon": "oneTwoThree",
          "trainerItems": [
            {
              "title": "stepbystepguide.gettingstarted.title",
              "footnote": "stepbystepguide.gettingstarted.footnote",
              "steps": [
                {
                  "title": "stepbystepguide.gettingstarted.step1.title",
                  "markdownDescription": "stepbystepguide.gettingstarted.step1.markdownDescription"
                },
                {
                  "title": "stepbystepguide.gettingstarted.step2.title",
                  "markdownDescription": "stepbystepguide.gettingstarted.step2.markdownDescription"
                },
                {
                  "title": "stepbystepguide.gettingstarted.step3.title",
                  "markdownDescription": "stepbystepguide.gettingstarted.step3.markdownDescription"
                },
                {
                  "title": "stepbystepguide.gettingstarted.step4.title"
                },
                {
                  "title": "stepbystepguide.gettingstarted.step5.title"
                },
                {
                "title": "stepbystepguide.gettingstarted.step6.title"
                },
                {
                  "title": "stepbystepguide.gettingstarted.step7.title"
                },
                {
                  "title": "stepbystepguide.gettingstarted.step8.title"
                }
              ]
            },
<<<<<<< HEAD
            // -- Uncomment to enable the following trainer guides --
=======
            {
                "icon": "story",
                "itemName": "storymigration",
                "markdownText": "## Share & Story Migration\n\n### Guide on updating share links, including stories\n\nIf you've received a warning telling you that a share link was based off an older version of TerriaJS, you'll want to do a few things to recreate them in the latest version of Terria!\n\n#### Creators\n\n1. Identify the share URL which causes a notification of share preservation effort when loading them into Terria. e.g. you may know where they are embedded, or come across them accidentally\n2. Open them in the newer (v8) based map application \n3. Check that everything is sharing as you expect, tweak the layers to fit if some are missing or not behaving correctly.\n4. Update the share link by clicking the Share/Print button and copy the new link\n5. If distribution of share link is known, update the url in your web page (if embedded), or send the new link to users \n\n#### Consumers\n1. Load the share URL\n2. If it doesn't quite look right, notify the provider so they can follow the above steps to recreate it in the latest version of Terria",
                "title": "Share & Story migration"
            }
            // For maps with satellite imagery, also see `showInAppGuides`
>>>>>>> ee9f6aa1
            // {
            //   "title": "stepbystepguide.satelliteimagery.title",
            //   "footnote": "stepbystepguide.satelliteimagery.footnote",
            //   "steps": [
            //     {
            //       "title": "stepbystepguide.satelliteimagery.step1.title",
            //       "markdownDescription": "stepbystepguide.satelliteimagery.step1.markdownDescription"
            //     },
            //     {
            //       "title": "stepbystepguide.satelliteimagery.step2.title",
            //       "markdownDescription": "stepbystepguide.satelliteimagery.step2.markdownDescription"
            //     },
            //     {
            //       "title": "stepbystepguide.satelliteimagery.step3.title",
            //     "markdownDescription": "stepbystepguide.satelliteimagery.step3.markdownDescription"
            //     },
            //     {
            //       "title": "stepbystepguide.satelliteimagery.step4.title",
            //       "markdownDescription": "stepbystepguide.satelliteimagery.step4.markdownDescription"
            //     }
            //   ]
            // },
            // {
            //   "title": "stepbystepguide.comparetimeseries.title",
            //   "footnote": "stepbystepguide.comparetimeseries.footnote",
            //   "steps": [
            //     {
            //       "title": "stepbystepguide.comparetimeseries.step1.title",
            //       "markdownDescription": "stepbystepguide.comparetimeseries.step1.markdownDescription"
            //     },
            //     {
            //       "title": "stepbystepguide.comparetimeseries.step2.title",
            //       "markdownDescription": "stepbystepguide.comparetimeseries.step2.markdownDescription"
            //     },
            //     {
            //       "title": "stepbystepguide.comparetimeseries.step3.title",
            //       "markdownDescription": "stepbystepguide.comparetimeseries.step3.markdownDescription"
            //     },
            //     {
            //       "title": "stepbystepguide.comparetimeseries.step4.title",
            //       "markdownDescription": "stepbystepguide.comparetimeseries.step4.markdownDescription"
            //     }
            //   ]
            // }
          ]
        }
        // For maps with satellite imagery, also see `showInAppGuides`
        // {
        //     "itemName": "satelliteimagery",
        //     "title": "Satellite Imagery",
        //     "paneMode": "slider",
        //     "icon": "satellite"
        // }
      ],
        "helpContentTerms": [
            {
                "term": "helpContentTerm1.term",
                "aliases": "helpContentTerm1.aliases",
                "content": "helpContentTerm1.content"
            },
            {
                "term": "helpContentTerm2.term",
                "aliases": "helpContentTerm2.aliases",
                "content": "helpContentTerm1.content"
            },
            {
                "term": "helpContentTerm3.term",
                "content": "helpContentTerm3.content"
            },
            {
                "term": "helpContentTerm4.term",
                "content": "helpContentTerm4.content"
            },
            {
                "term": "helpContentTerm5.term",
                "aliases": ["catalogue"],
                "content": "helpContentTerm5.content"
            },
            {
                "term": "helpContentTerm6.term",
                "aliases": "helpContentTerm6.aliases",
                "content": "helpContentTerm6.content"
            },
            {
                "term": "helpContentTerm7.term",
                "content": "helpContentTerm7.content"
            },
            {
                "term": "helpContentTerm8.term",
                "content": "helpContentTerm8.content"
            }
        ],
        // Or direct strings
        // "helpContent": [
        //   {
        //       "title": "Getting started with the map",
        //       "itemName": "gettingstarted",
        //       "paneMode": "videoAndContent",
        //       "markdownText": "# Getting started with the map\n\nIf you're new to the map or using spatial data, our Getting Started video quickly covers the basic functionality you'll need to use to add and interrogate data sets.\n\nIf you don't have time to watch the video, we suggest exploring the following areas:\n\n1. Search for a location to quickly find an area of interest\n2. Use 'Explore map data' to view the catalogue of available data sets and add them to the map\n3. Interact with the data layer, including opacity and toggling on and off on the left in your workbench\n4. Click on the data on the map to view more detailed data, including the raw data\n5. Change your basemap using options in 'Map Settings' to help make some data sets more visible\n6. Zoom and change your view, including tilting the view angle using the controls on the right-hand side of the screen",
        //       "icon": "video",
        //       "videoUrl": "https://www.youtube.com/embed/FjSxaviSLhc",
        //       "placeholderImage": "https://img.youtube.com/vi/FjSxaviSLhc/maxresdefault.jpg"
        //   },
        //   {
        //       "title": "Step by step guide",
        //       "itemName": "stepbystepguide",
        //       "paneMode": "trainer",
        //       "markdownText": "# Step by step guide\n\nLaunch a step by step guide for various popular workflows below:",
        //       "icon": "oneTwoThree",
        //       "trainerItems": [
        //           {
        //               "title": "Adding satellite imagery",
        //               "footnote": "Important: Satellite imagery can take a little while to load so please be patient. If images don’t seem to be loading, zoom out a little bit",
        //               "steps": [
        //                   {
        //                       "title": "Find the location to view satellite imagery",
        //                       "markdownDescription": "- Use the location search or zoom and pan around the map using your mouse or the zoom controls"
        //                   },
        //                   {
        //                       "title": "Add the satellite imagery to the map",
        //                       "markdownDescription": "- Open the data catalogue using \"Explore map data\" button\n- Navigate through datasets to select your satellite option: Landsat or Sentinel, and daily or composite images. This can depend on resolution of the image you need (10m or 25m) and whether you want daily, 16 day composite, or annual average images\n - Select \"Add to the map\" to view the satellite imagery"
        //                   },
        //                   {
        //                       "title": "Filter images to find satellite imagery",
        //                       "markdownDescription": "- Filter images by location to quickly find satellite images for that location\n - Satellites circle the globe many times a day. You can expect satellite imagery to be available for one location every two weeks\n - If you haven't already selected your point of interest on the map, zoom in to select one. You will see the filter applied in blue in the Workbench on the left"
        //                   },
        //                   {
        //                       "title": "Select a time and date",
        //                       "markdownDescription": "- Use the date picker to select a time and date. Cycle backwards through previous years using the back arrow\n - Choose another date if your imagery is obscured by clouds. You can quickly cycle back and forward using the arrows next to the date picker"
        //                   }
        //               ]
        //           },
        //           {
        //               "title": "View and compare different points in time",
        //               "footnote": "Important: Any time series data can be compared using the Split Screen Mode, not just satellite imagery",
        //               "steps": [
        //                   {
        //                       "title": "Add a time series dataset to the map",
        //                       "markdownDescription": "- Satellite imagery is a good example of time series data, with many satellites going back decades\n- Find your location of interest and filter available imagery by this location\n-See our Adding Satellite Imagery to the Map guide for more"
        //                   },
        //                   {
        //                       "title": "Select the time and date",
        //                       "markdownDescription": "- In the workbench on the left, select the time and date which will open the date picker\n- Select a year, month and date, or navigate back to other years and even centuries using the back arrow\n- Available dates appear in blue"
        //                   },
        //                   {
        //                       "title": "Compare different dates at one location",
        //                       "markdownDescription": "- From the 3 dots drop-down menu in the workbench, press 'Compare' to activate Split Screen Mode\n- A duplicate copy of your dataset will appear in the workbench\n- Choose the dates you want to compare on the left and right of the screen\n- Drag the slider using the white button to swipe and compare the two image dates"
        //                   },
        //                   {
        //                       "title": "Close Split Screen Mode",
        //                       "markdownDescription": "- Escape the Split Screen Mode by pressing the 'x' of Split Screen Mode title in the workbench\n- Remove the duplicate copy of your dataset in the workbench using the 3 dots drop-down menu"
        //                   }
        //               ]
        //           },
        //           // Only for maps with delta-enabled catalog items
        //           // {
        //           //     "title": "Detecting change between two points in time",
        //           //     "steps": [
        //           //         {
        //           //             "title": "Add a Change Detection / Difference-enabled dataset to the map",
        //           //             "markdownDescription": "- This includes the dataset Delta Blended Service\n- Search or scroll to find the location where you want to perform change detection"
        //           //         },
        //           //         {
        //           //             "title": "Turn on Difference mode",
        //           //             "markdownDescription": "-  Behind the 3 dots in the workbench, select the menu item 'Difference'\n-   Difference mode will activate, splitting the screen and adding new options on the left"
        //           //         },
        //           //         {
        //           //             "title": "Select your Difference variables",
        //           //             "markdownDescription": "-   Use the date pickers at the bottom to choose your dates for screen A and B\n -   The Preview style defaults to True colour to help you find cloud-free images, change if required\n -   If you have previously searched for a location, this will be used to refine the imagery to only show available images for that location\n -   If you didn't search for a location, select a point on the map in your area of interest to refine the imagery for that area only\n -   Select your Difference Output, e.g. NDVI\n -   Select Generate Change Detection"
        //           //         },
        //           //         {
        //           //             "title": "View the change detection results on-screen",
        //           //             "markdownDescription": "-   The legend for the Difference calculation will appear on the left to help your analysis\n -   You can change dates using the date pickers to toggle between dates and a new Change Detection calculation will be run\n -   Close or exit Difference mode when you are finished your analysis"
        //           //         }
        //           //     ]
        //           // }
        //       ]
        //   },
        //   // For maps with satellite imagery, also see `showInAppGuides`
        //   // {
        //   //     "itemName": "satelliteimagery",
        //   //     "title": "Satellite Imagery",
        //   //     "paneMode": "slider",
        //   //     "icon": "satellite"
        //   // }
        // ],
        // "helpContentTerms": [
        //   {
        //       term: "dataset",
        //       aliases: ["data set", "data sets", "datasets"],
        //       content: "A collection of related information, organised as one using a common data structure, e.g. \"average house prices in Sydney for 2019\" or \"minimum and maximum daily temperature\""
        //   },
        //   {
        //       term: "time series",
        //       aliases: ["timeseries"],
        //       content: "A sequence of data collected over different points in time, e.g. temperature sensor data or a gallery of images of the same location"
        //   },
        //   {
        //       term: "workbench",
        //       content: "The panel on the left side of the screen that shows what datasets you have added to the map"
        //   },
        //   {
        //       term: "4D",
        //       content: "3D data that also has a time-series component"
        //   },
        //   {
        //       term: "catalog",
        //       aliases: ["catalogue"],
        //       content: "the inventory of all datasets available to be added to the map"
        //   },
        //   {
        //       term: "base maps",
        //       aliases: ["basemap", "base map", "basemaps"],
        //       content: "Different map options for the blank base map, such as Bing imagery, roads, dark or light maps"
        //   },
        //   {
        //       term: "source dataset",
        //       content: "The dataset you added to your workbench that allows for difference calculations"
        //   },
        //   {
        //       term: "preview style",
        //       content: "The way the dataset appears in the preview window. We recommend true colour to search for cloud-free images"
        //   }
        // ]
    }
}<|MERGE_RESOLUTION|>--- conflicted
+++ resolved
@@ -135,17 +135,7 @@
                 }
               ]
             },
-<<<<<<< HEAD
             // -- Uncomment to enable the following trainer guides --
-=======
-            {
-                "icon": "story",
-                "itemName": "storymigration",
-                "markdownText": "## Share & Story Migration\n\n### Guide on updating share links, including stories\n\nIf you've received a warning telling you that a share link was based off an older version of TerriaJS, you'll want to do a few things to recreate them in the latest version of Terria!\n\n#### Creators\n\n1. Identify the share URL which causes a notification of share preservation effort when loading them into Terria. e.g. you may know where they are embedded, or come across them accidentally\n2. Open them in the newer (v8) based map application \n3. Check that everything is sharing as you expect, tweak the layers to fit if some are missing or not behaving correctly.\n4. Update the share link by clicking the Share/Print button and copy the new link\n5. If distribution of share link is known, update the url in your web page (if embedded), or send the new link to users \n\n#### Consumers\n1. Load the share URL\n2. If it doesn't quite look right, notify the provider so they can follow the above steps to recreate it in the latest version of Terria",
-                "title": "Share & Story migration"
-            }
-            // For maps with satellite imagery, also see `showInAppGuides`
->>>>>>> ee9f6aa1
             // {
             //   "title": "stepbystepguide.satelliteimagery.title",
             //   "footnote": "stepbystepguide.satelliteimagery.footnote",
@@ -191,6 +181,12 @@
             //   ]
             // }
           ]
+        },
+        {
+          "icon": "story",
+          "itemName": "storymigration",
+          "markdownText": "## Share & Story Migration\n\n### Guide on updating share links, including stories\n\nIf you've received a warning telling you that a share link was based off an older version of TerriaJS, you'll want to do a few things to recreate them in the latest version of Terria!\n\n#### Creators\n\n1. Identify the share URL which causes a notification of share preservation effort when loading them into Terria. e.g. you may know where they are embedded, or come across them accidentally\n2. Open them in the newer (v8) based map application \n3. Check that everything is sharing as you expect, tweak the layers to fit if some are missing or not behaving correctly.\n4. Update the share link by clicking the Share/Print button and copy the new link\n5. If distribution of share link is known, update the url in your web page (if embedded), or send the new link to users \n\n#### Consumers\n1. Load the share URL\n2. If it doesn't quite look right, notify the provider so they can follow the above steps to recreate it in the latest version of Terria",
+          "title": "Share & Story migration"
         }
         // For maps with satellite imagery, also see `showInAppGuides`
         // {
