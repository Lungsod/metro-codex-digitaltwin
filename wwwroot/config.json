--- conflicted
+++ resolved
@@ -16,13 +16,8 @@
     "parameters": {
         "bingMapsKey": null,
         "disclaimer": {
-<<<<<<< HEAD
             "text": "Disclaimer: The Terria Map must not be used for navigation or precise spatial analysis",
             "url": ""
-=======
-            "text": "Disclaimer: The NationalMap must not be used for navigation or precise spatial analysis",
-            "url": "About.html"
->>>>>>> b51beb40
         }
     }
 }
