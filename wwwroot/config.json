{
  /* Names of init files (in wwwroot/init), without the .json extension, to load by default */
  "initializationUrls": ["simple"],
  "parameters": {
    "googleUrlShortenerKey": null,
    "googleAnalyticsKey": null,
    "googleAnalyticsOptions": null,

    // Log ConsoleAnalytics events to console
    // logToConsole: true,

    /* Text that appears at the bottom of the map */
    "disclaimer": {
      "text": "Disclaimer: This map must not be used for navigation or precise spatial analysis",
      "url": ""
    },
    /*
        // Text that will be added to any pages printed from your site.
        printDisclaimer:{
            text:"Put your print disclaimer here.",
            url: "#"
        },
        */

    // Pop-up disclaimer that will be shown at the start
    // The text of the disclaimer is in lib/Views/GlobalDisclaimer.html
    // globalDisclaimer: {
    //     confirmationRequired: false,
    //     buttonTitle: "I agree",
    //     title: "Disclaimer",
    //     // If the current browser location is not prod, or is dev, then show a "not the real site" warning.
    //     // The text of that is in lib/Views/DevelopmentDisclaimerPreamble.html
    //     //prodHostRegex: "gov.\\.au$",
    //     //devHostRegex: "\\b(staging|preview|test|dev)\\.",
    //     enableOnLocalhost: true // If false, don't show this when running on localhost
    // },

    /*
        developerAttribution: {
            text: "Your organisation",
            link: "http://www.example.com"
        },*/
    // This is used in various text messages. You should also set <title> in index.html
    "appName": "Terria Map",

    // See comments in lib/Views/global.scss for further information about customising colors, logos, fonts etc.
    "brandBarElements": [
      "",
      "<a target=\"_blank\" href=\"https://terria.io\"><img src=\"images/terria_logo.png\" height=\"52\" title=\"Version: {{version}}\" /></a>",
      ""
    ],
    // Shown when things go wrong.
    "supportEmail": "help@example.com",
    // You probably shouldn't change this.
    "proj4ServiceBaseUrl": "proj4def/",
    // Or this
    "feedbackUrl": "feedback",

    // Default mobile viewer mode when loading the map for the first time on mobile platforms.
    // Options are: "3DTerrain", "3DSmooth", "2D"
    "mobileDefaultViewerMode": "2d",
    // Enable experimental features, since its nice to have the bleeding edge.
    // Disable it if things go wrong with the experimental features or your users aren't robust to features which might change or disapear completly.
    "experimentalFeatures": true,
    // To enable welcome message when map first loads
    // "showWelcomeMessage": true,
    // To override the welcome message video displayed on the welcome message
    // By default, the Getting Started to Terria video is displayed
    // "welcomeMessageVideo": {
    //     "videoTitle": "Getting started with the map",
    //     "videoUrl": "https://www.youtube-nocookie.com/embed/NTtSM70rIvI", // use an embedded video link
    //     "placeholderImage": "https://img.youtube.com/vi/NTtSM70rIvI/maxresdefault.jpg"
    // },

    // True to display in-app guides.
    // "showInAppGuides": false,

<<<<<<< HEAD
        // see `languageOverrides.json` in languages/en
        "languageConfiguration" : {
          "debug": false,
          "languages": {
            "en": "english"
          },
          "fallbackLanguage": "en"
        },
        "searchBar": {
          "searchProviders": [
            {
              "id": "search-provider/bing-maps",
              "type": "bing-maps-search-provider",
              "name": "translate#viewModels.searchLocations",
              "url": "https://dev.virtualearth.net/",
              "flightDurationSeconds": 1.5,
              "minCharacters": 5,
              "isOpen": true
            },
            {
              "id": "search-provider/australian-gazetteer",
              "type": "australian-gazetteer-search-provider",
              "name": "translate#viewModels.searchPlaceNames",
              "url":
                "http://services.ga.gov.au/gis/services/Australian_Gazetteer/MapServer/WFSServer",
              "searchPropertyName": "Australian_Gazetteer:NameU",
              "searchPropertyTypeName": "Australian_Gazetteer:Gazetteer_of_Australia",
              "flightDurationSeconds": 1.5,
              "minCharacters": 3,
              "recommendedListLength": 3,
              "isOpen": false
            }
          ]
        },
      "helpContent": [
        {
          "title": "gettingstarted.title",
          "itemName": "gettingstarted",
          "paneMode": "videoAndContent",
          "markdownText": "gettingstarted.markdownText",
          "icon": "video",
          "videoUrl": "gettingstarted.videoUrl",
          "placeholderImage": "gettingstarted.placeholderImage"
        },
        {
          "title": "stepbystepguide.title",
          "itemName": "stepbystepguide",
          "paneMode": "trainer",
          "markdownText": "stepbystepguide.markdownText",
          "icon": "oneTwoThree",
          "trainerItems": [
            {
              "title": "stepbystepguide.gettingstarted.title",
              "footnote": "stepbystepguide.gettingstarted.footnote",
              "steps": [
                {
                  "title": "stepbystepguide.gettingstarted.step1.title",
                  "markdownDescription": "stepbystepguide.gettingstarted.step1.markdownDescription"
                },
                {
                  "title": "stepbystepguide.gettingstarted.step2.title",
                  "markdownDescription": "stepbystepguide.gettingstarted.step2.markdownDescription"
                },
                {
                  "title": "stepbystepguide.gettingstarted.step3.title",
                  "markdownDescription": "stepbystepguide.gettingstarted.step3.markdownDescription"
                },
                {
                  "title": "stepbystepguide.gettingstarted.step4.title"
                },
                {
                  "title": "stepbystepguide.gettingstarted.step5.title"
                },
                {
=======
    // see `languageOverrides.json` in languages/en
    "languageConfiguration": {
      "enabled": false,
      "debug": false,
      "languages": {
        "en": "English",
        "fr": "Français"
      },
      "fallbackLanguage": "en"
    },
    "helpContent": [
      {
        "title": "gettingstarted.title",
        "itemName": "gettingstarted",
        "paneMode": "videoAndContent",
        "markdownText": "gettingstarted.markdownText",
        "icon": "video",
        "videoUrl": "gettingstarted.videoUrl",
        "placeholderImage": "gettingstarted.placeholderImage"
      },
      {
        "title": "stepbystepguide.title",
        "itemName": "stepbystepguide",
        "paneMode": "trainer",
        "markdownText": "stepbystepguide.markdownText",
        "icon": "oneTwoThree",
        "trainerItems": [
          {
            "title": "stepbystepguide.gettingstarted.title",
            "footnote": "stepbystepguide.gettingstarted.footnote",
            "steps": [
              {
                "title": "stepbystepguide.gettingstarted.step1.title",
                "markdownDescription": "stepbystepguide.gettingstarted.step1.markdownDescription"
              },
              {
                "title": "stepbystepguide.gettingstarted.step2.title",
                "markdownDescription": "stepbystepguide.gettingstarted.step2.markdownDescription"
              },
              {
                "title": "stepbystepguide.gettingstarted.step3.title",
                "markdownDescription": "stepbystepguide.gettingstarted.step3.markdownDescription"
              },
              {
                "title": "stepbystepguide.gettingstarted.step4.title"
              },
              {
                "title": "stepbystepguide.gettingstarted.step5.title"
              },
              {
>>>>>>> cc008db0
                "title": "stepbystepguide.gettingstarted.step6.title"
              },
              {
                "title": "stepbystepguide.gettingstarted.step7.title"
              },
              {
                "title": "stepbystepguide.gettingstarted.step8.title"
              }
            ]
          }
          // -- Uncomment to enable the following trainer guides --
          // {
          //   "title": "stepbystepguide.satelliteimagery.title",
          //   "footnote": "stepbystepguide.satelliteimagery.footnote",
          //   "steps": [
          //     {
          //       "title": "stepbystepguide.satelliteimagery.step1.title",
          //       "markdownDescription": "stepbystepguide.satelliteimagery.step1.markdownDescription"
          //     },
          //     {
          //       "title": "stepbystepguide.satelliteimagery.step2.title",
          //       "markdownDescription": "stepbystepguide.satelliteimagery.step2.markdownDescription"
          //     },
          //     {
          //       "title": "stepbystepguide.satelliteimagery.step3.title",
          //     "markdownDescription": "stepbystepguide.satelliteimagery.step3.markdownDescription"
          //     },
          //     {
          //       "title": "stepbystepguide.satelliteimagery.step4.title",
          //       "markdownDescription": "stepbystepguide.satelliteimagery.step4.markdownDescription"
          //     }
          //   ]
          // },
          // {
          //   "title": "stepbystepguide.comparetimeseries.title",
          //   "footnote": "stepbystepguide.comparetimeseries.footnote",
          //   "steps": [
          //     {
          //       "title": "stepbystepguide.comparetimeseries.step1.title",
          //       "markdownDescription": "stepbystepguide.comparetimeseries.step1.markdownDescription"
          //     },
          //     {
          //       "title": "stepbystepguide.comparetimeseries.step2.title",
          //       "markdownDescription": "stepbystepguide.comparetimeseries.step2.markdownDescription"
          //     },
          //     {
          //       "title": "stepbystepguide.comparetimeseries.step3.title",
          //       "markdownDescription": "stepbystepguide.comparetimeseries.step3.markdownDescription"
          //     },
          //     {
          //       "title": "stepbystepguide.comparetimeseries.step4.title",
          //       "markdownDescription": "stepbystepguide.comparetimeseries.step4.markdownDescription"
          //     }
          //   ]
          // }
        ]
      },
      {
        "icon": "story",
        "itemName": "storymigration",
        "markdownText": "## Share & Story Migration\n\n### Guide on updating share links, including stories\n\nIf you've received a warning telling you that a share link was based off an older version of TerriaJS, you'll want to do a few things to recreate them in the latest version of Terria!\n\n#### Creators\n\n1. Identify the share URL which causes a notification of share preservation effort when loading them into Terria. e.g. you may know where they are embedded, or come across them accidentally\n2. Open them in the newer (v8) based map application \n3. Check that everything is sharing as you expect, tweak the layers to fit if some are missing or not behaving correctly.\n4. Update the share link by clicking the Share/Print button and copy the new link\n5. If distribution of share link is known, update the url in your web page (if embedded), or send the new link to users \n\n#### Consumers\n1. Load the share URL\n2. If it doesn't quite look right, notify the provider so they can follow the above steps to recreate it in the latest version of Terria",
        "title": "Share & Story migration"
      }
      // For maps with satellite imagery, also see `showInAppGuides`
      // {
      //     "itemName": "satelliteimagery",
      //     "title": "Satellite Imagery",
      //     "paneMode": "slider",
      //     "icon": "satellite"
      // }
    ],
    "helpContentTerms": [
      {
        "term": "helpContentTerm1.term",
        "aliases": "helpContentTerm1.aliases",
        "content": "helpContentTerm1.content"
      },
      {
        "term": "helpContentTerm2.term",
        "aliases": "helpContentTerm2.aliases",
        "content": "helpContentTerm1.content"
      },
      {
        "term": "helpContentTerm3.term",
        "content": "helpContentTerm3.content"
      },
      {
        "term": "helpContentTerm4.term",
        "content": "helpContentTerm4.content"
      },
      {
        "term": "helpContentTerm5.term",
        "aliases": ["catalogue"],
        "content": "helpContentTerm5.content"
      },
      {
        "term": "helpContentTerm6.term",
        "aliases": "helpContentTerm6.aliases",
        "content": "helpContentTerm6.content"
      },
      {
        "term": "helpContentTerm7.term",
        "content": "helpContentTerm7.content"
      },
      {
        "term": "helpContentTerm8.term",
        "content": "helpContentTerm8.content"
      }
    ]
    // Or direct strings
    // "helpContent": [
    //   {
    //       "title": "Getting started with the map",
    //       "itemName": "gettingstarted",
    //       "paneMode": "videoAndContent",
    //       "markdownText": "# Getting started with the map\n\nIf you're new to the map or using spatial data, our Getting Started video quickly covers the basic functionality you'll need to use to add and interrogate data sets.\n\nIf you don't have time to watch the video, we suggest exploring the following areas:\n\n1. Search for a location to quickly find an area of interest\n2. Use 'Explore map data' to view the catalogue of available data sets and add them to the map\n3. Interact with the data layer, including opacity and toggling on and off on the left in your workbench\n4. Click on the data on the map to view more detailed data, including the raw data\n5. Change your basemap using options in 'Map Settings' to help make some data sets more visible\n6. Zoom and change your view, including tilting the view angle using the controls on the right-hand side of the screen",
    //       "icon": "video",
    //       "videoUrl": "https://www.youtube-nocookie.com/embed/FjSxaviSLhc",
    //       "placeholderImage": "https://img.youtube.com/vi/FjSxaviSLhc/maxresdefault.jpg"
    //   },
    //   {
    //       "title": "Step by step guide",
    //       "itemName": "stepbystepguide",
    //       "paneMode": "trainer",
    //       "markdownText": "# Step by step guide\n\nLaunch a step by step guide for various popular workflows below:",
    //       "icon": "oneTwoThree",
    //       "trainerItems": [
    //           {
    //               "title": "Adding satellite imagery",
    //               "footnote": "Important: Satellite imagery can take a little while to load so please be patient. If images don’t seem to be loading, zoom out a little bit",
    //               "steps": [
    //                   {
    //                       "title": "Find the location to view satellite imagery",
    //                       "markdownDescription": "- Use the location search or zoom and pan around the map using your mouse or the zoom controls"
    //                   },
    //                   {
    //                       "title": "Add the satellite imagery to the map",
    //                       "markdownDescription": "- Open the data catalogue using \"Explore map data\" button\n- Navigate through datasets to select your satellite option: Landsat or Sentinel, and daily or composite images. This can depend on resolution of the image you need (10m or 25m) and whether you want daily, 16 day composite, or annual average images\n - Select \"Add to the map\" to view the satellite imagery"
    //                   },
    //                   {
    //                       "title": "Filter images to find satellite imagery",
    //                       "markdownDescription": "- Filter images by location to quickly find satellite images for that location\n - Satellites circle the globe many times a day. You can expect satellite imagery to be available for one location every two weeks\n - If you haven't already selected your point of interest on the map, zoom in to select one. You will see the filter applied in blue in the Workbench on the left"
    //                   },
    //                   {
    //                       "title": "Select a time and date",
    //                       "markdownDescription": "- Use the date picker to select a time and date. Cycle backwards through previous years using the back arrow\n - Choose another date if your imagery is obscured by clouds. You can quickly cycle back and forward using the arrows next to the date picker"
    //                   }
    //               ]
    //           },
    //           {
    //               "title": "View and compare different points in time",
    //               "footnote": "Important: Any time series data can be compared using the Split Screen Mode, not just satellite imagery",
    //               "steps": [
    //                   {
    //                       "title": "Add a time series dataset to the map",
    //                       "markdownDescription": "- Satellite imagery is a good example of time series data, with many satellites going back decades\n- Find your location of interest and filter available imagery by this location\n-See our Adding Satellite Imagery to the Map guide for more"
    //                   },
    //                   {
    //                       "title": "Select the time and date",
    //                       "markdownDescription": "- In the workbench on the left, select the time and date which will open the date picker\n- Select a year, month and date, or navigate back to other years and even centuries using the back arrow\n- Available dates appear in blue"
    //                   },
    //                   {
    //                       "title": "Compare different dates at one location",
    //                       "markdownDescription": "- From the 3 dots drop-down menu in the workbench, press 'Compare' to activate Split Screen Mode\n- A duplicate copy of your dataset will appear in the workbench\n- Choose the dates you want to compare on the left and right of the screen\n- Drag the slider using the white button to swipe and compare the two image dates"
    //                   },
    //                   {
    //                       "title": "Close Split Screen Mode",
    //                       "markdownDescription": "- Escape the Split Screen Mode by pressing the 'x' of Split Screen Mode title in the workbench\n- Remove the duplicate copy of your dataset in the workbench using the 3 dots drop-down menu"
    //                   }
    //               ]
    //           },
    //           // Only for maps with delta-enabled catalog items
    //           // {
    //           //     "title": "Detecting change between two points in time",
    //           //     "steps": [
    //           //         {
    //           //             "title": "Add a Change Detection / Difference-enabled dataset to the map",
    //           //             "markdownDescription": "- This includes the dataset Delta Blended Service\n- Search or scroll to find the location where you want to perform change detection"
    //           //         },
    //           //         {
    //           //             "title": "Turn on Difference mode",
    //           //             "markdownDescription": "-  Behind the 3 dots in the workbench, select the menu item 'Difference'\n-   Difference mode will activate, splitting the screen and adding new options on the left"
    //           //         },
    //           //         {
    //           //             "title": "Select your Difference variables",
    //           //             "markdownDescription": "-   Use the date pickers at the bottom to choose your dates for screen A and B\n -   The Preview style defaults to True colour to help you find cloud-free images, change if required\n -   If you have previously searched for a location, this will be used to refine the imagery to only show available images for that location\n -   If you didn't search for a location, select a point on the map in your area of interest to refine the imagery for that area only\n -   Select your Difference Output, e.g. NDVI\n -   Select Generate Change Detection"
    //           //         },
    //           //         {
    //           //             "title": "View the change detection results on-screen",
    //           //             "markdownDescription": "-   The legend for the Difference calculation will appear on the left to help your analysis\n -   You can change dates using the date pickers to toggle between dates and a new Change Detection calculation will be run\n -   Close or exit Difference mode when you are finished your analysis"
    //           //         }
    //           //     ]
    //           // }
    //       ]
    //   },
    //   // For maps with satellite imagery, also see `showInAppGuides`
    //   // {
    //   //     "itemName": "satelliteimagery",
    //   //     "title": "Satellite Imagery",
    //   //     "paneMode": "slider",
    //   //     "icon": "satellite"
    //   // }
    // ],
    // "helpContentTerms": [
    //   {
    //       term: "dataset",
    //       aliases: ["data set", "data sets", "datasets"],
    //       content: "A collection of related information, organised as one using a common data structure, e.g. \"average house prices in Sydney for 2019\" or \"minimum and maximum daily temperature\""
    //   },
    //   {
    //       term: "time series",
    //       aliases: ["timeseries"],
    //       content: "A sequence of data collected over different points in time, e.g. temperature sensor data or a gallery of images of the same location"
    //   },
    //   {
    //       term: "workbench",
    //       content: "The panel on the left side of the screen that shows what datasets you have added to the map"
    //   },
    //   {
    //       term: "4D",
    //       content: "3D data that also has a time-series component"
    //   },
    //   {
    //       term: "catalog",
    //       aliases: ["catalogue"],
    //       content: "the inventory of all datasets available to be added to the map"
    //   },
    //   {
    //       term: "base maps",
    //       aliases: ["basemap", "base map", "basemaps"],
    //       content: "Different map options for the blank base map, such as Bing imagery, roads, dark or light maps"
    //   },
    //   {
    //       term: "source dataset",
    //       content: "The dataset you added to your workbench that allows for difference calculations"
    //   },
    //   {
    //       term: "preview style",
    //       content: "The way the dataset appears in the preview window. We recommend true colour to search for cloud-free images"
    //   }
    // ]
  }
}<|MERGE_RESOLUTION|>--- conflicted
+++ resolved
@@ -75,82 +75,6 @@
     // True to display in-app guides.
     // "showInAppGuides": false,
 
-<<<<<<< HEAD
-        // see `languageOverrides.json` in languages/en
-        "languageConfiguration" : {
-          "debug": false,
-          "languages": {
-            "en": "english"
-          },
-          "fallbackLanguage": "en"
-        },
-        "searchBar": {
-          "searchProviders": [
-            {
-              "id": "search-provider/bing-maps",
-              "type": "bing-maps-search-provider",
-              "name": "translate#viewModels.searchLocations",
-              "url": "https://dev.virtualearth.net/",
-              "flightDurationSeconds": 1.5,
-              "minCharacters": 5,
-              "isOpen": true
-            },
-            {
-              "id": "search-provider/australian-gazetteer",
-              "type": "australian-gazetteer-search-provider",
-              "name": "translate#viewModels.searchPlaceNames",
-              "url":
-                "http://services.ga.gov.au/gis/services/Australian_Gazetteer/MapServer/WFSServer",
-              "searchPropertyName": "Australian_Gazetteer:NameU",
-              "searchPropertyTypeName": "Australian_Gazetteer:Gazetteer_of_Australia",
-              "flightDurationSeconds": 1.5,
-              "minCharacters": 3,
-              "recommendedListLength": 3,
-              "isOpen": false
-            }
-          ]
-        },
-      "helpContent": [
-        {
-          "title": "gettingstarted.title",
-          "itemName": "gettingstarted",
-          "paneMode": "videoAndContent",
-          "markdownText": "gettingstarted.markdownText",
-          "icon": "video",
-          "videoUrl": "gettingstarted.videoUrl",
-          "placeholderImage": "gettingstarted.placeholderImage"
-        },
-        {
-          "title": "stepbystepguide.title",
-          "itemName": "stepbystepguide",
-          "paneMode": "trainer",
-          "markdownText": "stepbystepguide.markdownText",
-          "icon": "oneTwoThree",
-          "trainerItems": [
-            {
-              "title": "stepbystepguide.gettingstarted.title",
-              "footnote": "stepbystepguide.gettingstarted.footnote",
-              "steps": [
-                {
-                  "title": "stepbystepguide.gettingstarted.step1.title",
-                  "markdownDescription": "stepbystepguide.gettingstarted.step1.markdownDescription"
-                },
-                {
-                  "title": "stepbystepguide.gettingstarted.step2.title",
-                  "markdownDescription": "stepbystepguide.gettingstarted.step2.markdownDescription"
-                },
-                {
-                  "title": "stepbystepguide.gettingstarted.step3.title",
-                  "markdownDescription": "stepbystepguide.gettingstarted.step3.markdownDescription"
-                },
-                {
-                  "title": "stepbystepguide.gettingstarted.step4.title"
-                },
-                {
-                  "title": "stepbystepguide.gettingstarted.step5.title"
-                },
-                {
-=======
     // see `languageOverrides.json` in languages/en
     "languageConfiguration": {
       "enabled": false,
@@ -160,6 +84,32 @@
         "fr": "Français"
       },
       "fallbackLanguage": "en"
+    },
+    "searchBar": {
+      "searchProviders": [
+        {
+          "id": "search-provider/bing-maps",
+          "type": "bing-maps-search-provider",
+          "name": "translate#viewModels.searchLocations",
+          "url": "https://dev.virtualearth.net/",
+          "flightDurationSeconds": 1.5,
+          "minCharacters": 5,
+          "isOpen": true
+        },
+        {
+          "id": "search-provider/australian-gazetteer",
+          "type": "australian-gazetteer-search-provider",
+          "name": "translate#viewModels.searchPlaceNames",
+          "url":
+            "http://services.ga.gov.au/gis/services/Australian_Gazetteer/MapServer/WFSServer",
+          "searchPropertyName": "Australian_Gazetteer:NameU",
+          "searchPropertyTypeName": "Australian_Gazetteer:Gazetteer_of_Australia",
+          "flightDurationSeconds": 1.5,
+          "minCharacters": 3,
+          "recommendedListLength": 3,
+          "isOpen": false
+        }
+      ]
     },
     "helpContent": [
       {
@@ -201,7 +151,6 @@
                 "title": "stepbystepguide.gettingstarted.step5.title"
               },
               {
->>>>>>> cc008db0
                 "title": "stepbystepguide.gettingstarted.step6.title"
               },
               {
