--- conflicted
+++ resolved
@@ -4,11 +4,7 @@
         "test"
     ],
     "parameters": {
-<<<<<<< HEAD
-        "bingMapsKey": "Aok1Vp7sWAFX5ZuyIirPJjaY8Fq-niP8TvuJREpLflYiq5Y2GXSdW_SE4xgOgQJ9",
-=======
         "bingMapsKey": "AkaOmRFtjAb71cXgLwAGtLbj2RpkPKtVqAIroFQsocfurCBILxIeAWPkil7hhRy_",
->>>>>>> f37a4ad9
         "googleUrlShortenerKey": null,
         "googleAnalyticsKey": null,
         "googleAnalyticsOptions": null,
@@ -16,8 +12,7 @@
             "text": "Disclaimer: This map must not be used for navigation or precise spatial analysis",
             "url": ""
         },
-<<<<<<< HEAD
-        "developerAttribution-CHANGEHTIS": {
+        "developerAttribution-CHANGETHIS": {
             "text": "Your organisation",
             "link": "http://www.example.com"
         },
@@ -27,17 +22,6 @@
             "",
             "<a target=\"_blank\" href=\"http://www.nicta.com.au\"><img src=\"images/terria_logo.png\" height=\"52\" title=\"Version: {{version}}\" /></a>",
             ""
-=======
-        "developerAttribution": {
-            "text": "Data61",
-            "link": "http://www.csiro.au/en/Research/D61"
-        },
-        "appName": "NationalMap",
-        "supportEmail": "data@pmc.gov.au",
-        "brandBarElements(Remove this bit in parentheses for production deployment)": [
-            "<a target=\"_blank\" href=\"about.html\"><img src=\"images/NationalMap_Logo_RGB72dpi_REV_Blue text.png\" height=\"50\" alt=\"National Map\" title=\"Version: {{version}}\" /></a>",
-            "<a target=\"_blank\" href=\"http://www.gov.au/\"><img src=\"images/AG-Rvsd-Stacked-Press.png\" height=\"45\" alt=\"Australian Government\" /></a>"
->>>>>>> f37a4ad9
         ]
     }
 }
