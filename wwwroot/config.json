{
    /* Names of init files (in wwwroot/init), without the .json extension, to load by default */
    initializationUrls: [
        "terria"
    ],
    parameters: {
        bingMapsKey: "AkaOmRFtjAb71cXgLwAGtLbj2RpkPKtVqAIroFQsocfurCBILxIeAWPkil7hhRy_",
        googleUrlShortenerKey: null,
        googleAnalyticsKey: null,
        googleAnalyticsOptions: null,
        /* Text that appears at the bottom of the map */
        disclaimer: {
            text: "Disclaimer: This map must not be used for navigation or precise spatial analysis",
            url: ""
        },
        /*
        // Text that will be added to any pages printed from your site.
        printDisclaimer:{
            text:"Put your print disclaimer here.",
            url: "#"
        },
        */
         
        // Pop-up disclaimer that will be shown at the start
        // The text of the disclaimer is in lib/Views/GlobalDisclaimer.html
        globalDisclaimer: {
            confirmationRequired: true,
            buttonTitle: "I agree",
            title: "Disclaimer",
            // If the current browser location is not prod, or is dev, then show a "not the real site" warning.
            // The text of that is in lib/Views/DevelopmentDisclaimerPreamble.html
            //prodHostRegex: "gov.\\.au$",
            //devHostRegex: "\\b(staging|preview|test|dev)\\.",
            enableOnLocalhost: true // If false, don't show this when running on localhost
        },
        
        /*
        developerAttribution: {
            text: "Your organisation",
            link: "http://www.example.com"
        },*/
        // This is used in various text messages. You should also set <title> in index.html
        appName: "Terria Map",

        // See comments in lib/Views/global.scss for further information about customising colors, logos, fonts etc.
        brandBarElements: [
            "",
            "<a target=\"_blank\" href=\"http://www.nicta.com.au\"><img src=\"images/terria_logo.png\" height=\"52\" title=\"Version: {{version}}\" /></a>",
            ""
        ],
        // Shown when things go wrong.
        supportEmail: "help@example.com",
        // You probably shouldn't change this.
        proj4ServiceBaseUrl: "proj4def/",
        // Or this
        feedbackUrl: "feedback",

<<<<<<< HEAD
        // Enable experimental features, since its nice to have the bleeding edge.
        // Disable it if things go wrong with the experimental features or your users aren't robust to features which might change or disapear completly.
        "experimentalFeatures": true
=======
        // Default mobile viewer mode when loading the map for the first time on mobile platforms.
        // Options are: "3DTerrain", "3DSmooth", "2D"
        mobileDefaultViewerMode: "2d",
>>>>>>> 3de3729e
    }
}
<|MERGE_RESOLUTION|>--- conflicted
+++ resolved
@@ -55,14 +55,11 @@
         // Or this
         feedbackUrl: "feedback",
 
-<<<<<<< HEAD
+        // Default mobile viewer mode when loading the map for the first time on mobile platforms.
+        // Options are: "3DTerrain", "3DSmooth", "2D"
+        mobileDefaultViewerMode: "2d",
         // Enable experimental features, since its nice to have the bleeding edge.
         // Disable it if things go wrong with the experimental features or your users aren't robust to features which might change or disapear completly.
         "experimentalFeatures": true
-=======
-        // Default mobile viewer mode when loading the map for the first time on mobile platforms.
-        // Options are: "3DTerrain", "3DSmooth", "2D"
-        mobileDefaultViewerMode: "2d",
->>>>>>> 3de3729e
     }
 }
