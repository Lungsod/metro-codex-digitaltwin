<!DOCTYPE html>
<html lang="en" class="terria">
  <head>
    <base href="<%= baseHref %>" />
    <meta charset="utf-8" />
    <meta http-equiv="X-UA-Compatible" content="IE=Edge,chrome=1" />
    <!-- Use Chrome Frame in IE -->
    <meta
      name="viewport"
      content="width=device-width, height=device-height, initial-scale=1, maximum-scale=1, minimum-scale=1, user-scalable=no"
    />
    <meta name="description" content="A web map built on Terria Map" />
    <meta name="apple-mobile-web-app-capable" content="yes" />

<<<<<<< HEAD
    <link rel="apple-touch-icon" sizes="57x57" href="<%= baseHref %>favicons/apple-icon-57x57.png">
    <link rel="apple-touch-icon" sizes="60x60" href="<%= baseHref %>favicons/apple-icon-60x60.png">
    <link rel="apple-touch-icon" sizes="72x72" href="<%= baseHref %>favicons/apple-icon-72x72.png">
    <link rel="apple-touch-icon" sizes="76x76" href="<%= baseHref %>favicons/apple-icon-76x76.png">
    <link rel="apple-touch-icon" sizes="114x114" href="<%= baseHref %>favicons/apple-icon-114x114.png">
    <link rel="apple-touch-icon" sizes="120x120" href="<%= baseHref %>favicons/apple-icon-120x120.png">
    <link rel="apple-touch-icon" sizes="144x144" href="<%= baseHref %>favicons/apple-icon-144x144.png">
    <link rel="apple-touch-icon" sizes="152x152" href="<%= baseHref %>favicons/apple-icon-152x152.png">
    <link rel="apple-touch-icon" sizes="180x180" href="<%= baseHref %>favicons/apple-icon-180x180.png">
    <link rel="icon" type="image/png" sizes="192x192"  href="<%= baseHref %>favicons/android-icon-192x192.png">
    <link rel="icon" type="image/png" sizes="32x32" href="<%= baseHref %>favicons/favicon-32x32.png">
    <link rel="icon" type="image/png" sizes="96x96" href="<%= baseHref %>favicons/favicon-96x96.png">
    <link rel="icon" type="image/png" sizes="16x16" href="<%= baseHref %>favicons/favicon-16x16.png">
    <link rel="manifest" href="<%= baseHref %>favicons/manifest.json">
    <meta name="msapplication-TileColor" content="#282D32">
    <meta name="msapplication-TileImage" content="<%= baseHref %>favicons/ms-icon-144x144.png">
    <meta name="theme-color" content="#282D32">

    <title>Codex Digital Twin</title>
    <link rel="stylesheet" type="text/css" href="<%= baseHref %>build/TerriaMap.css">
=======
    <link
      rel="apple-touch-icon"
      sizes="57x57"
      href="favicons/apple-icon-57x57.png"
    />
    <link
      rel="apple-touch-icon"
      sizes="60x60"
      href="favicons/apple-icon-60x60.png"
    />
    <link
      rel="apple-touch-icon"
      sizes="72x72"
      href="favicons/apple-icon-72x72.png"
    />
    <link
      rel="apple-touch-icon"
      sizes="76x76"
      href="favicons/apple-icon-76x76.png"
    />
    <link
      rel="apple-touch-icon"
      sizes="114x114"
      href="favicons/apple-icon-114x114.png"
    />
    <link
      rel="apple-touch-icon"
      sizes="120x120"
      href="favicons/apple-icon-120x120.png"
    />
    <link
      rel="apple-touch-icon"
      sizes="144x144"
      href="favicons/apple-icon-144x144.png"
    />
    <link
      rel="apple-touch-icon"
      sizes="152x152"
      href="favicons/apple-icon-152x152.png"
    />
    <link
      rel="apple-touch-icon"
      sizes="180x180"
      href="favicons/apple-icon-180x180.png"
    />
    <link
      rel="icon"
      type="image/png"
      sizes="192x192"
      href="favicons/android-icon-192x192.png"
    />
    <link
      rel="icon"
      type="image/png"
      sizes="32x32"
      href="favicons/favicon-32x32.png"
    />
    <link
      rel="icon"
      type="image/png"
      sizes="96x96"
      href="favicons/favicon-96x96.png"
    />
    <link
      rel="icon"
      type="image/png"
      sizes="16x16"
      href="favicons/favicon-16x16.png"
    />
    <link rel="manifest" href="favicons/manifest.json" />
    <meta name="msapplication-TileColor" content="#282D32" />
    <meta
      name="msapplication-TileImage"
      content="favicons/ms-icon-144x144.png"
    />
    <meta name="theme-color" content="#282D32" />

    <title>Terria Map</title>
>>>>>>> 32df1931

    <!-- Leaflet -->
    <script>
      L_PREFER_CANVAS = true;
    </script>
  </head>

<<<<<<< HEAD
<body>

<div id='ui'></div>
  <script src="<%= baseHref %>build/TerriaMap.js"></script>
</body>
=======
  <body>
    <div id="svg-sprites" style="display: none"></div>
    <div id="ui"></div>
  </body>
>>>>>>> 32df1931
</html><|MERGE_RESOLUTION|>--- conflicted
+++ resolved
@@ -12,7 +12,6 @@
     <meta name="description" content="A web map built on Terria Map" />
     <meta name="apple-mobile-web-app-capable" content="yes" />
 
-<<<<<<< HEAD
     <link rel="apple-touch-icon" sizes="57x57" href="<%= baseHref %>favicons/apple-icon-57x57.png">
     <link rel="apple-touch-icon" sizes="60x60" href="<%= baseHref %>favicons/apple-icon-60x60.png">
     <link rel="apple-touch-icon" sizes="72x72" href="<%= baseHref %>favicons/apple-icon-72x72.png">
@@ -33,86 +32,6 @@
 
     <title>Codex Digital Twin</title>
     <link rel="stylesheet" type="text/css" href="<%= baseHref %>build/TerriaMap.css">
-=======
-    <link
-      rel="apple-touch-icon"
-      sizes="57x57"
-      href="favicons/apple-icon-57x57.png"
-    />
-    <link
-      rel="apple-touch-icon"
-      sizes="60x60"
-      href="favicons/apple-icon-60x60.png"
-    />
-    <link
-      rel="apple-touch-icon"
-      sizes="72x72"
-      href="favicons/apple-icon-72x72.png"
-    />
-    <link
-      rel="apple-touch-icon"
-      sizes="76x76"
-      href="favicons/apple-icon-76x76.png"
-    />
-    <link
-      rel="apple-touch-icon"
-      sizes="114x114"
-      href="favicons/apple-icon-114x114.png"
-    />
-    <link
-      rel="apple-touch-icon"
-      sizes="120x120"
-      href="favicons/apple-icon-120x120.png"
-    />
-    <link
-      rel="apple-touch-icon"
-      sizes="144x144"
-      href="favicons/apple-icon-144x144.png"
-    />
-    <link
-      rel="apple-touch-icon"
-      sizes="152x152"
-      href="favicons/apple-icon-152x152.png"
-    />
-    <link
-      rel="apple-touch-icon"
-      sizes="180x180"
-      href="favicons/apple-icon-180x180.png"
-    />
-    <link
-      rel="icon"
-      type="image/png"
-      sizes="192x192"
-      href="favicons/android-icon-192x192.png"
-    />
-    <link
-      rel="icon"
-      type="image/png"
-      sizes="32x32"
-      href="favicons/favicon-32x32.png"
-    />
-    <link
-      rel="icon"
-      type="image/png"
-      sizes="96x96"
-      href="favicons/favicon-96x96.png"
-    />
-    <link
-      rel="icon"
-      type="image/png"
-      sizes="16x16"
-      href="favicons/favicon-16x16.png"
-    />
-    <link rel="manifest" href="favicons/manifest.json" />
-    <meta name="msapplication-TileColor" content="#282D32" />
-    <meta
-      name="msapplication-TileImage"
-      content="favicons/ms-icon-144x144.png"
-    />
-    <meta name="theme-color" content="#282D32" />
-
-    <title>Terria Map</title>
->>>>>>> 32df1931
 
     <!-- Leaflet -->
     <script>
@@ -120,16 +39,13 @@
     </script>
   </head>
 
-<<<<<<< HEAD
+  <body>
+    <div id="svg-sprites" style="display: none"></div>
+    <div id="ui"></div>
+  </body>
 <body>
 
 <div id='ui'></div>
   <script src="<%= baseHref %>build/TerriaMap.js"></script>
 </body>
-=======
-  <body>
-    <div id="svg-sprites" style="display: none"></div>
-    <div id="ui"></div>
-  </body>
->>>>>>> 32df1931
 </html>