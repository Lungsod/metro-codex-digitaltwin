--- conflicted
+++ resolved
@@ -36,36 +36,13 @@
     <!-- Leaflet -->
     <script>L_PREFER_CANVAS = true;</script>
 
-<<<<<<< HEAD
     <link rel="stylesheet" href="build/terria.css">
-
-    <script>
-      (function(i,s,o,g,r,a,m){i['GoogleAnalyticsObject']=r;i[r]=i[r]||function(){
-      (i[r].q=i[r].q||[]).push(arguments)},i[r].l=1*new Date();a=s.createElement(o),
-      m=s.getElementsByTagName(o)[0];a.async=1;a.src=g;m.parentNode.insertBefore(a,m)
-      })(window,document,'script','//www.google-analytics.com/analytics.js','ga');
-
-      if (window.location.host.indexOf('localhost') === 0) {
-        ga('create', 'UA-63280156-2', 'none');
-      } else {
-        ga('create', 'UA-63280156-1', 'auto');
-      }
-      ga('send', 'pageview');
-
-    </script>
-=======
-    <link rel="stylesheet" href="build/nationalmap.css">
->>>>>>> b0a20400
 </head>
 
 <body>
 
     <div id="cesiumContainer" class="full-window map-displaced"></div>
-    <div id="ui" class="full-window transparent-to-input">
-      <div class="nationalmap-print-disclaimer">
-        The Department, NICTA and Geoscience Australia (“We”) make no representations or warranties regarding the accuracy or completeness of any content or the product in connection with the NationalMap. We disclaim all responsibility and all liability (including without limitation, liability in negligence, for errors or omissions) for all expenses, loss, damage and costs which you might incur as a result of the information displayed on the NationalMap and your use of it. The NationalMap must not be used for navigation or precise spatial analysis.
-      </div>
-    </div>
+    <div id="ui" class="full-window transparent-to-input"></div>
     <div id="loadingIndicator" class="loadingIndicator"></div>
 
     <script src="build/terria.js"></script>
