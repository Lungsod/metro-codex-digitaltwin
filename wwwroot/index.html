--- conflicted
+++ resolved
@@ -4,11 +4,7 @@
     <meta charset="utf-8">
     <meta http-equiv="X-UA-Compatible" content="IE=Edge,chrome=1">  <!-- Use Chrome Frame in IE -->
     <meta name="viewport" content="width=device-width, height=device-height, initial-scale=1, maximum-scale=1, minimum-scale=1, user-scalable=no">
-<<<<<<< HEAD
-    <meta name="description" content="Terria Map">
-=======
     <meta name="description" content="Australia's NationalMap">
->>>>>>> b51beb40
     <meta name="copyright" content="Copyright(c) 2012-2015 National ICT Australia Limited (NICTA).  All rights reserved.">
     <meta name="apple-mobile-web-app-capable" content="yes">
 
@@ -30,11 +26,7 @@
     <meta name="msapplication-TileImage" content="favicons/ms-icon-144x144.png">
     <meta name="theme-color" content="#282D32">
 
-<<<<<<< HEAD
     <title>Terria Map</title>
-=======
-    <title>NationalMap</title>
->>>>>>> b51beb40
 
     <!-- Fonts -->
     <link href='//fonts.googleapis.com/css?family=Roboto:300italic,400,300' rel='stylesheet' type='text/css'>
