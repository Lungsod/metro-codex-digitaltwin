{
    "corsDomains": [
        "corsproxy.com",
        "programs.communications.gov.au",
        "www.asris.csiro.au",
        "mapsengine.google.com"
    ],
    "homeCamera": {
        "west": 109,
        "south": -45,
        "east": 158,
        "north": -8
    },
    "services": [],
    "catalog": [{
        "name": "National Data Sets",
        "isOpen": true,
        "type": "group",
        "items": [{
            "name": "Communications",
            "type": "group",
            "items": [{
                "name": "Broadband Map",
                "description": "[Licence](http://creativecommons.org/licenses/by/3.0/au/)<br/>[More Info](https://www.mybroadband.communications.gov.au)",
                "dataCustodian": "[Department of Communications](http://www.communications.gov.au/)",
                "rectangle": [
                    "96.799393",
                    "-43.598214999057824",
                    "153.63925700000001",
                    "-9.2159219997013"
                ],
                "type": "wms",
                "url": "https://programs.communications.gov.au/geoserver/ows",
                "layers": "public:MyBroadband_Map",
                "parameters": {
                    "tiled": true
                },
                "dataUrlType": "none",
                "clipToRectangle": true
            }, {
                "name": "Broadband Availability",
                "description": "[Licence](http://creativecommons.org/licenses/by/3.0/au/)<br/>[More Info](https://www.mybroadband.communications.gov.au)",
                "dataCustodian": "[Department of Communications](http://www.communications.gov.au/)",
                "rectangle": [
                    "96.799393",
                    "-43.598214999057824",
                    "153.63925700000001",
                    "-9.2159219997013"
                ],
                "type": "wms",
                "url": "https://programs.communications.gov.au/geoserver/ows",
                "layers": "public:MyBroadband_Availability",
                "parameters": {
                    "tiled": true
                },
                "dataUrlType": "none",
                "clipToRectangle": true
            }, {
                "name": "Broadband Availability no Borders",
                "description": "[Licence](http://creativecommons.org/licenses/by/3.0/au/)<br/>[More Info](https://www.mybroadband.communications.gov.au)",
                "dataCustodian": "[Department of Communications](http://www.communications.gov.au/)",
                "rectangle": [
                    "96.799393",
                    "-43.598214999057824",
                    "153.63925700000001",
                    "-9.2159219997013"
                ],
                "type": "wms",
                "url": "https://programs.communications.gov.au/geoserver/ows",
                "layers": "public:MyBroadband_Availability_no_outline",
                "parameters": {
                    "tiled": true
                },
                "dataUrlType": "none",
                "clipToRectangle": true
            }, {
                "name": "Broadband Quality",
                "description": "[Licence](http://creativecommons.org/licenses/by/3.0/au/)<br/>[More Info](https://www.mybroadband.communications.gov.au)",
                "dataCustodian": "[Department of Communications](http://www.communications.gov.au/)",
                "rectangle": [
                    "96.799393",
                    "-43.598214999057824",
                    "153.63925700000001",
                    "-9.2159219997013"
                ],
                "type": "wms",
                "url": "https://programs.communications.gov.au/geoserver/ows",
                "layers": "public:MyBroadband_Quality",
                "parameters": {
                    "tiled": true
                },
                "dataUrlType": "none",
                "clipToRectangle": true
            }, {
                "name": "Broadband ADSL Quality",
                "description": "[Licence](http://creativecommons.org/licenses/by/3.0/au/)<br/>[More Info](https://www.mybroadband.communications.gov.au)",
                "dataCustodian": "[Department of Communications](http://www.communications.gov.au/)",
                "rectangle": [
                    "96.799393",
                    "-43.598214999057824",
                    "153.63925700000001",
                    "-9.2159219997013"
                ],
                "type": "wms",
                "url": "https://programs.communications.gov.au/geoserver/ows",
                "layers": "public:MyBroadband_ADSL_Quality",
                "parameters": {
                    "tiled": true
                },
                "dataUrlType": "none",
                "clipToRectangle": true
            }, {
                "name": "Broadband ADSL Quality no Borders",
                "description": "[Licence](http://creativecommons.org/licenses/by/3.0/au/)<br/>[More Info](https://www.mybroadband.communications.gov.au)",
                "dataCustodian": "[Department of Communications](http://www.communications.gov.au/)",
                "rectangle": [
                    "96.799393",
                    "-43.598214999057824",
                    "153.63925700000001",
                    "-9.2159219997013"
                ],
                "type": "wms",
                "url": "https://programs.communications.gov.au/geoserver/ows",
                "layers": "public:MyBroadband_ADSL_Quality_no_outline",
                "parameters": {
                    "tiled": true
                },
                "dataUrlType": "none",
                "clipToRectangle": true
            }, {
                "name": "Broadband ADSL Availability",
                "description": "[Licence](http://creativecommons.org/licenses/by/3.0/au/)<br/>[More Info](https://www.mybroadband.communications.gov.au)",
                "dataCustodian": "[Department of Communications](http://www.communications.gov.au/)",
                "rectangle": [
                    "96.799393",
                    "-43.598214999057824",
                    "153.63925700000001",
                    "-9.2159219997013"
                ],
                "type": "wms",
                "url": "https://programs.communications.gov.au/geoserver/ows",
                "layers": "public:MyBroadband_ADSL_Availability",
                "parameters": {
                    "tiled": true
                },
                "dataUrlType": "none",
                "clipToRectangle": true
            }, {
                "name": "Broadband ADSL Availability no Borders",
                "description": "[Licence](http://creativecommons.org/licenses/by/3.0/au/)<br/>[More Info](https://www.mybroadband.communications.gov.au)",
                "dataCustodian": "[Department of Communications](http://www.communications.gov.au/)",
                "rectangle": [
                    "96.799393",
                    "-43.598214999057824",
                    "153.63925700000001",
                    "-9.2159219997013"
                ],
                "type": "wms",
                "url": "https://programs.communications.gov.au/geoserver/ows",
                "layers": "public:MyBroadband_ADSL_Availability_no_outline",
                "parameters": {
                    "tiled": true
                },
                "dataUrlType": "none",
                "clipToRectangle": true
            }, {
                "name": "Mobile Black Spot Database",
                "description": "Between December 2013 and August 2014 the Government accepted reports from individuals and community representatives about locations with poor or no mobile coverage. The reported locations have been included in a database that has been shared with mobile network operators and infrastructure providers to assist them in preparing funding proposals for the Mobile Black Spot Programme. Further information on the programme is available on the Department of Communications’ website [www.communications.gov.au/mobile_coverage](http://www.communications.gov.au/mobile_coverage). These locations have not been independently tested to verify the level of mobile coverage.<br/>[Licence](http://creativecommons.org/licenses/by/3.0/au/)",
                "dataCustodian": "[Department of Communications](http://www.communications.gov.au/)",
                "rectangle": [
                    "96.799393",
                    "-43.598214999057824",
                    "153.63925700000001",
                    "-9.2159219997013"
                ],
                "type": "csv",
                "url": "http://www.data.gov.au/dataset/7be6e3ee-043a-4c47-a6eb-a97702419ccd/resource/c6b211ad-3aa2-4f53-8427-01b52a6433a7/download/mobileblackspotdatabase.csv",
                "legendUrl": "",
                "dataUrl": "http://data.gov.au/dataset/community-reports-of-poor-or-no-mobile-coverage",
                "dataUrlType": "direct",
                "tableStyle": {
                    "colorMap": [{
                        "offset": 0.0,
                        "color": "rgba(64, 64, 255,1.00)"
                    }]
                }
            }]
        }, {
            "name": "Elevation",
            "type": "group",
            "items": [{
                "name": "Benchmarks",
                "description": "[Licence](http://www.ga.gov.au/copyright)",
                "dataCustodian": "[Geoscience Australia](http://www.ga.gov.au/)",
                "rectangle": [
                    "113.50982",
                    "-38.647199999079525",
                    "149.92117",
                    "-12.41999999960316"
                ],
                "type": "wms",

                "url": "http://geoserver.nationalmap.nicta.com.au/geotopo_250k/ows",
                "layers": "Elevation:benchmarks"

            }, {
                "name": "Contours",
                "description": "[Licence](http://www.ga.gov.au/copyright)",
                "dataCustodian": "[Geoscience Australia](http://www.ga.gov.au/)",
                "rectangle": [
                    "112.92137",
                    "-43.74297999905761",
                    "153.63857000000004",
                    "-8.93332999971015"
                ],
                "type": "wms",

                "url": "http://geoserver.nationalmap.nicta.com.au/geotopo_250k/ows",
                "layers": "Elevation:contours"

            }, {
                "name": "Horizontal Control Points",
                "description": "[Licence](http://www.ga.gov.au/copyright)",
                "dataCustodian": "[Geoscience Australia](http://www.ga.gov.au/)",
                "rectangle": [
                    "113.06265",
                    "-43.51730999905795",
                    "153.55039",
                    "-10.462999999662589"
                ],
                "type": "wms",

                "url": "http://geoserver.nationalmap.nicta.com.au/geotopo_250k/ows",
                "layers": "Elevation:horizontalcontrolpoints"

            }, {
                "name": "Spot Elevations",
                "description": "[Licence](http://www.ga.gov.au/copyright)",
                "dataCustodian": "[Geoscience Australia](http://www.ga.gov.au/)",
                "rectangle": [
                    "112.93472",
                    "-43.657359999057725",
                    "153.63573999999997",
                    "-9.004409999707923"
                ],
                "type": "wms",

                "url": "http://geoserver.nationalmap.nicta.com.au/geotopo_250k/ows",
                "layers": "Elevation:spotelevations"

            }, {
                "name": "SRTM 1 sec DEM Image",
                "description": "[Licence](http://www.ga.gov.au/copyright)",
                "dataCustodian": "[Geoscience Australia](http://www.ga.gov.au/)",
                "rectangle": [
                    "112.93472",
                    "-43.657359999057725",
                    "153.63573999999997",
                    "-9.004409999707923"
                ],
                "type": "wms",
                "url": "http://www.ga.gov.au/gisimg/services/topography/dem_s_1s/ImageServer/WMSServer",
                "layers": "0"
            }, {
                "name": "Flow Grid Direction Image",
                "description": "[Licence](http://www.ga.gov.au/copyright)",
                "dataCustodian": "[Geoscience Australia](http://www.ga.gov.au/)",
                "rectangle": [
                    "112.93472",
                    "-43.657359999057725",
                    "153.63573999999997",
                    "-9.004409999707923"
                ],
                "type": "wms",
                "url": "http://www.ga.gov.au/thredds/wms/national_grids/d8-9s.nc",
                "layers": "Flow_Direction_Grid_to_accompany_9_Second_Digital_Elevation_Model_of_Australia_Version_3"
            }]
        }, {
            "name": "Framework",
            "type": "group",
            "items": [{
                "name": "Framework Boundaries",
                "description": "[Licence](http://www.ga.gov.au/copyright)",
                "dataCustodian": "[Geoscience Australia](http://www.ga.gov.au/)",
                "rectangle": [
                    "112.88333",
                    "-43.99999999905729",
                    "154.1",
                    "-8.93332999971015"
                ],
                "type": "wms",

                "url": "http://geoserver.nationalmap.nicta.com.au/geotopo_250k/ows",
                "layers": "Framework:frameworkboundaries"

            }, {
                "name": "Geodata Indexes",
                "description": "[Licence](http://www.ga.gov.au/copyright)",
                "dataCustodian": "[Geoscience Australia](http://www.ga.gov.au/)",
                "rectangle": [
                    "112.88333",
                    "-43.99999999905729",
                    "153.99999999999997",
                    "-8.999999999708061"
                ],
                "type": "wms",

                "url": "http://geoserver.nationalmap.nicta.com.au/geotopo_250k/ows",
                "layers": "Framework:geodataindexes"

            }, {
                "name": "Islands",
                "description": "[Licence](http://www.ga.gov.au/copyright)",
                "dataCustodian": "[Geoscience Australia](http://www.ga.gov.au/)",
                "rectangle": [
                    "112.92137",
                    "-43.74297999905761",
                    "153.5799",
                    "-8.93332999971015"
                ],
                "type": "wms",

                "url": "http://geoserver.nationalmap.nicta.com.au/geotopo_250k/ows",
                "layers": "Framework:islands"

            }, {
                "name": "Large Area Features",
                "description": "[Licence](http://www.ga.gov.au/copyright)",
                "dataCustodian": "[Geoscience Australia](http://www.ga.gov.au/)",
                "rectangle": [
                    "116.04361",
                    "-39.13573999907615",
                    "152.60876000000002",
                    "-10.687579999655679"
                ],
                "type": "wms",

                "url": "http://geoserver.nationalmap.nicta.com.au/geotopo_250k/ows",
                "layers": "Framework:largeareafeatures"

            }, {
                "name": "Locations",
                "description": "[Licence](http://www.ga.gov.au/copyright)",
                "dataCustodian": "[Geoscience Australia](http://www.ga.gov.au/)",
                "rectangle": [
                    "112.92903",
                    "-43.64227999905775",
                    "153.63850000000002",
                    "-8.95829999970937"
                ],
                "type": "wms",

                "url": "http://geoserver.nationalmap.nicta.com.au/geotopo_250k/ows",
                "layers": "Framework:locations"

            }, {
                "name": "Mainlands",
                "description": "[Licence](http://www.ga.gov.au/copyright)",
                "dataCustodian": "[Geoscience Australia](http://www.ga.gov.au/)",
                "rectangle": [
                    "113.15627999999998",
                    "-43.64304999905776",
                    "153.63857000000004",
                    "-10.687579999655679"
                ],
                "type": "wms",
                "url": "http://geoserver.nationalmap.nicta.com.au/geotopo_250k/ows",
                "layers": "Framework:mainlands"

            }, {
                "name": "mapindexes",
                "description": "[Licence](http://www.ga.gov.au/copyright)",
                "dataCustodian": "[Geoscience Australia](http://www.ga.gov.au/)",
                "rectangle": [
                    "112.88333",
                    "-43.99999999905729",
                    "154.1",
                    "-8.93332999971015"
                ],
                "type": "wms",
                "url": "http://geoserver.nationalmap.nicta.com.au/geotopo_250k/ows",
                "layers": "Framework:mapindexes"

            }, {
                "name": "Prohibited Areas",
                "description": "[Licence](http://www.ga.gov.au/copyright)",
                "dataCustodian": "[Geoscience Australia](http://www.ga.gov.au/)",
                "rectangle": [
                    "113.72448",
                    "-42.67827999905975",
                    "153.45784999999998",
                    "-12.584149999598258"
                ],
                "type": "wms",
                "url": "http://geoserver.nationalmap.nicta.com.au/geotopo_250k/ows",
                "layers": "Framework:prohibitedareas"

            }, {
                "name": "Reserves",
                "description": "[Licence](http://www.ga.gov.au/copyright)",
                "dataCustodian": "[Geoscience Australia](http://www.ga.gov.au/)",
                "rectangle": [
                    "112.97143",
                    "-43.74297999905761",
                    "153.60127",
                    "-9.088049999705305"
                ],
                "type": "wms",

                "url": "http://geoserver.nationalmap.nicta.com.au/geotopo_250k/ows",
                "layers": "Framework:reserves"

            }, {
                "name": "Seas",
                "description": "[Licence](http://www.ga.gov.au/copyright)",
                "dataCustodian": "[Geoscience Australia](http://www.ga.gov.au/)",
                "rectangle": [
                    "112.88333",
                    "-43.99999999905729",
                    "154.1",
                    "-8.93332999971015"
                ],
                "type": "wms",

                "url": "http://geoserver.nationalmap.nicta.com.au/geotopo_250k/ows",
                "layers": "Framework:seas"

            }]
        }, {
            "name": "Ground Water",
            "type": "group",
            "items": [{
                "name": "Aquifer Contours",
                "description": "[Licence](http://creativecommons.org/licenses/by/3.0/au/)",
                "dataCustodian": "[Australian Bureau of Meteorology](http://www.bom.gov.au/water/geofabric/)",
                "rectangle": [
                    "130.9294316820001",
                    "-41.24101109706462",
                    "151.640955901",
                    "-12.157000677611002"
                ],
                "type": "wms",
                "url": "http://geofabric.bom.gov.au/simplefeatures/ows",
                "layers": "ahgf_gwc:AHGFAquiferContour"
            }, {
                "name": "Water Table Aquifer",
                "description": "[Licence](http://creativecommons.org/licenses/by/3.0/au/)",
                "dataCustodian": "[Australian Bureau of Meteorology](http://www.bom.gov.au/water/geofabric/)",
                "rectangle": [
                    "112.92137000000001",
                    "-43.65854999905766",
                    "153.63857000000004",
                    "-9.219939999701113"
                ],
                "type": "wms",
                "url": "http://geofabric.bom.gov.au/simplefeatures/ows",
                "layers": "ahgf_gwc:AHGFWaterTableAquifer"
            }, {
                "name": "Surficial Hydrogeologic Unit",
                "description": "[Licence](http://creativecommons.org/licenses/by/3.0/au/)",
                "dataCustodian": "[Australian Bureau of Meteorology](http://www.bom.gov.au/water/geofabric/)",
                "rectangle": [
                    "112.92137000000001",
                    "-43.65854999905766",
                    "153.63857000000004",
                    "-9.219939999701113"
                ],
                "type": "wms",
                "url": "http://geofabric.bom.gov.au/simplefeatures/ows",
                "layers": "ahgf_gwc:AHGFSurficialHydrogeologicUnit"
            }, {
                "name": "Aquifer Boundary",
                "description": "[Licence](http://creativecommons.org/licenses/by/3.0/au/)",
                "dataCustodian": "[Australian Bureau of Meteorology](http://www.bom.gov.au/water/geofabric/)",
                "rectangle": [
                    "112.92137000000001",
                    "-39.135739999076094",
                    "152.49040280900007",
                    "-12.243238350608436"
                ],
                "type": "wms",
                "url": "http://geofabric.bom.gov.au/simplefeatures/ows",
                "layers": "ahgf_gwc:AHGFAquiferBoundary"
            }, {
                "name": "Aquifer Outcrop",
                "description": "[Licence](http://creativecommons.org/licenses/by/3.0/au/)",
                "dataCustodian": "[Australian Bureau of Meteorology](http://www.bom.gov.au/water/geofabric/)",
                "rectangle": [
                    "113.8055180570001",
                    "-38.755833332078694",
                    "152.49040280900002",
                    "-13.441636424572783"
                ],
                "type": "wms",
                "url": "http://geofabric.bom.gov.au/simplefeatures/ows",
                "layers": "ahgf_gwc:AHGFAquiferOutcrop"
            }, {
                "name": "Aquifer Salinity",
                "description": "[Licence](http://creativecommons.org/licenses/by/3.0/au/)",
                "dataCustodian": "[Australian Bureau of Meteorology](http://www.bom.gov.au/water/geofabric/)",
                "rectangle": [
                    "112.92137000000001",
                    "-38.97436811707721",
                    "148.91107675700005",
                    "-20.97124299936873"
                ],
                "type": "wms",
                "url": "http://geofabric.bom.gov.au/simplefeatures/ows",
                "layers": "ahgf_gwc:IGWAquiferSalinity"
            }, {
                "name": "Aquifer Yield",
                "description": "[Licence](http://creativecommons.org/licenses/by/3.0/au/)",
                "dataCustodian": "[Australian Bureau of Meteorology](http://www.bom.gov.au/water/geofabric/)",
                "rectangle": [
                    "138.73545507400001",
                    "-38.97436810607722",
                    "148.9098995590001",
                    "-31.999839353151554"
                ],
                "type": "wms",
                "url": "http://geofabric.bom.gov.au/simplefeatures/ows",
                "layers": "ahgf_gwc:IGWAquiferYield"
            }, {
                "name": "Water Table Yield",
                "description": "[Licence](http://creativecommons.org/licenses/by/3.0/au/)",
                "dataCustodian": "[Australian Bureau of Meteorology](http://www.bom.gov.au/water/geofabric/)",
                "rectangle": [
                    "129.00048000000004",
                    "-39.135739999076094",
                    "153.63857000000007",
                    "-10.965879999647115"
                ],
                "type": "wms",
                "url": "http://geofabric.bom.gov.au/simplefeatures/ows",
                "layers": "ahgf_gwc:IGWWaterTableYield"
            }, {
                "name": "Water Table Salinity",
                "description": "[Licence](http://creativecommons.org/licenses/by/3.0/au/)",
                "dataCustodian": "[Australian Bureau of Meteorology](http://www.bom.gov.au/water/geofabric/)",
                "rectangle": [
                    "112.92137000000001",
                    "-43.643049999057716",
                    "153.63857000000007",
                    "-10.687579999655645"
                ],
                "type": "wms",
                "url": "http://geofabric.bom.gov.au/simplefeatures/ows",
                "layers": "ahgf_gwc:IGWWaterTableSalinity"
            }, {
                "name": "Water Table Hydraulic Conductivity",
                "description": "[Licence](http://creativecommons.org/licenses/by/3.0/au/)",
                "dataCustodian": "[Australian Bureau of Meteorology](http://www.bom.gov.au/water/geofabric/)",
                "rectangle": [
                    "140.96334594200005",
                    "-37.68073353908695",
                    "152.49056374800008",
                    "-24.586309583285477"
                ],
                "type": "wms",
                "url": "http://geofabric.bom.gov.au/simplefeatures/ows",
                "layers": "ahgf_gwc:IGWWaterTableHydraulicConductivity"
            }, {
                "name": "WaterTableAquifer",
                "description": "[Licence](http://creativecommons.org/licenses/by/3.0/au/)",
                "dataCustodian": "[Australian Bureau of Meteorology](http://www.bom.gov.au/water/geofabric/)",
                "rectangle": [
                    "112.92137000000001",
                    "-43.65854999905766",
                    "153.63857000000004",
                    "-9.219939999701113"
                ],
                "type": "wms",
                "url": "http://geofabric.bom.gov.au/simplefeatures/ows",
                "layers": "ahgf_gwc:AHGFWaterTableAquifer"
            }]
        }, {
            "name": "Habitation",
            "type": "group",
            "items": [{
                "name": "Building Areas",
                "description": "[Licence](http://www.ga.gov.au/copyright)",
                "dataCustodian": "[Geoscience Australia](http://www.ga.gov.au/)",
                "rectangle": [
                    "141.62655",
                    "-41.12735999906517",
                    "152.80475",
                    "-21.102919999365557"
                ],
                "type": "wms",

                "url": "http://geoserver.nationalmap.nicta.com.au/geotopo_250k/ows",
                "layers": "Habitation:buildingareas"

            }, {
                "name": "Building Points",
                "description": "[Licence](http://www.ga.gov.au/copyright)",
                "dataCustodian": "[Geoscience Australia](http://www.ga.gov.au/)",
                "rectangle": [
                    "112.94450000000002",
                    "-43.65456999905773",
                    "153.62926",
                    "-9.128069999704051"
                ],
                "type": "wms",

                "url": "http://geoserver.nationalmap.nicta.com.au/geotopo_250k/ows",
                "layers": "Habitation:buildingpoints"

            }, {
                "name": "Builtup Areas",
                "description": "[Licence](http://www.ga.gov.au/copyright)",
                "dataCustodian": "[Geoscience Australia](http://www.ga.gov.au/)",
                "rectangle": [
                    "113.53047",
                    "-43.17193999905859",
                    "153.63702",
                    "-9.067499999705948"
                ],
                "type": "wms",

                "url": "http://geoserver.nationalmap.nicta.com.au/geotopo_250k/ows",
                "layers": "Habitation:builtupareas"

            }, {
                "name": "Cemetery Areas",
                "description": "[Licence](http://www.ga.gov.au/copyright)",
                "dataCustodian": "[Geoscience Australia](http://www.ga.gov.au/)",
                "rectangle": [
                    "114.64094000000001",
                    "-42.85204999905929",
                    "153.0669",
                    "-16.905399999474405"
                ],
                "type": "wms",

                "url": "http://geoserver.nationalmap.nicta.com.au/geotopo_250k/ows",
                "layers": "Habitation:cemeteryareas"

            }, {
                "name": "Cemetery Points",
                "description": "[Licence](http://www.ga.gov.au/copyright)",
                "dataCustodian": "[Geoscience Australia](http://www.ga.gov.au/)",
                "rectangle": [
                    "118.51832000000002",
                    "-37.96838999908467",
                    "152.39647",
                    "-15.079179999525442"
                ],
                "type": "wms",

                "url": "http://geoserver.nationalmap.nicta.com.au/geotopo_250k/ows",
                "layers": "Habitation:cemeterypoints"

            }, {
                "name": "Homesteads",
                "description": "[Licence](http://www.ga.gov.au/copyright)",
                "dataCustodian": "[Geoscience Australia](http://www.ga.gov.au/)",
                "rectangle": [
                    "113.20027",
                    "-42.76347999905952",
                    "152.92311",
                    "-11.169479999640936"
                ],
                "type": "wms",

                "url": "http://geoserver.nationalmap.nicta.com.au/geotopo_250k/ows",
                "layers": "Habitation:homesteads"

            }, {
                "name": "Placenames",
                "description": "[Licence](http://www.ga.gov.au/copyright)",
                "dataCustodian": "[Geoscience Australia](http://www.ga.gov.au/)",
                "rectangle": [
                    "113.01127",
                    "-43.63024999905778",
                    "153.61196000000004",
                    "-8.936219999710062"
                ],
                "type": "wms",

                "url": "http://geoserver.nationalmap.nicta.com.au/geotopo_250k/ows",
                "layers": "Habitation:placenames"

            }, {
                "name": "Populated Places",
                "description": "[Licence](http://www.ga.gov.au/copyright)",
                "dataCustodian": "[Geoscience Australia](http://www.ga.gov.au/)",
                "rectangle": [
                    "113.53641999999999",
                    "-43.314229999058306",
                    "153.61194",
                    "-10.183389999671217"
                ],
                "type": "wms",

                "url": "http://geoserver.nationalmap.nicta.com.au/geotopo_250k/ows",
                "layers": "Habitation:populatedplaces"

            }, {
                "name": "Recreation Areas",
                "description": "[Licence](http://www.ga.gov.au/copyright)",
                "dataCustodian": "[Geoscience Australia](http://www.ga.gov.au/)",
                "rectangle": [
                    "113.54947",
                    "-43.165569999058604",
                    "153.61335",
                    "-11.395799999634049"
                ],
                "type": "wms",

                "url": "http://geoserver.nationalmap.nicta.com.au/geotopo_250k/ows",
                "layers": "Habitation:recreationareas"

            }]
        }, {
            "name": "Infrastructure",
            "type": "group",
            "items": [{
                "name": "Aerial Cableways",
                "description": "[Licence](http://www.ga.gov.au/copyright)",
                "dataCustodian": "[Geoscience Australia](http://www.ga.gov.au/)",
                "rectangle": [
                    "145.63916",
                    "-37.845019999085665",
                    "153.47854999999998",
                    "-16.819299999476762"
                ],
                "type": "wms",

                "url": "http://geoserver.nationalmap.nicta.com.au/geotopo_250k/ows",
                "layers": "Infrastructure:aerialcableways"

            }, {
                "name": "Conveyors",
                "description": "[Licence](http://www.ga.gov.au/copyright)",
                "dataCustodian": "[Geoscience Australia](http://www.ga.gov.au/)",
                "rectangle": [
                    "115.65124",
                    "-41.48786999906365",
                    "151.91119",
                    "-12.184729999610212"
                ],
                "type": "wms",

                "url": "http://geoserver.nationalmap.nicta.com.au/geotopo_250k/ows",
                "layers": "Infrastructure:conveyors"

            }, {
                "name": "Damwalls",
                "description": "[Licence](http://www.ga.gov.au/copyright)",
                "dataCustodian": "[Geoscience Australia](http://www.ga.gov.au/)",
                "rectangle": [
                    "115.00212",
                    "-43.18769999905856",
                    "153.30629",
                    "-10.571689999659238"
                ],
                "type": "wms",

                "url": "http://geoserver.nationalmap.nicta.com.au/geotopo_250k/ows",
                "layers": "Infrastructure:damwalls"

            }, {
                "name": "Fences",
                "description": "[Licence](http://www.ga.gov.au/copyright)",
                "dataCustodian": "[Geoscience Australia](http://www.ga.gov.au/)",
                "rectangle": [
                    "112.92895",
                    "-35.37394999910903",
                    "152.97735999999998",
                    "-10.895739999649303"
                ],
                "type": "wms",

                "url": "http://geoserver.nationalmap.nicta.com.au/geotopo_250k/ows",
                "layers": "Infrastructure:fences"

            }, {
                "name": "Marine Infrastructure Lines",
                "description": "[Licence](http://www.ga.gov.au/copyright)",
                "dataCustodian": "[Geoscience Australia](http://www.ga.gov.au/)",
                "rectangle": [
                    "113.32462999999998",
                    "-43.16099999905862",
                    "153.59193",
                    "-9.062449999706104"
                ],
                "type": "wms",

                "url": "http://geoserver.nationalmap.nicta.com.au/geotopo_250k/ows",
                "layers": "Infrastructure:marineinfrastructurelines"

            }, {
                "name": "Marine Infrastructure Points",
                "description": "[Licence](http://www.ga.gov.au/copyright)",
                "dataCustodian": "[Geoscience Australia](http://www.ga.gov.au/)",
                "rectangle": [
                    "112.97203",
                    "-43.657359999057725",
                    "153.63569999999999",
                    "-9.140769999703654"
                ],
                "type": "wms",

                "url": "http://geoserver.nationalmap.nicta.com.au/geotopo_250k/ows",
                "layers": "Infrastructure:marineinfrastructurepoints"

            }, {
                "name": "Mine Areas",
                "description": "[Licence](http://www.ga.gov.au/copyright)",
                "dataCustodian": "[Geoscience Australia](http://www.ga.gov.au/)",
                "rectangle": [
                    "113.36167000000002",
                    "-43.43038999905809",
                    "153.50486000000004",
                    "-11.872959999619598"
                ],
                "type": "wms",

                "url": "http://geoserver.nationalmap.nicta.com.au/geotopo_250k/ows",
                "layers": "Infrastructure:mineareas"

            }, {
                "name": "Mine Points",
                "description": "[Licence](http://www.ga.gov.au/copyright)",
                "dataCustodian": "[Geoscience Australia](http://www.ga.gov.au/)",
                "rectangle": [
                    "113.36334",
                    "-43.46653999905804",
                    "153.60394",
                    "-10.575569999659121"
                ],
                "type": "wms",

                "url": "http://geoserver.nationalmap.nicta.com.au/geotopo_250k/ows",
                "layers": "Infrastructure:minepoints"

            }, {
                "name": "Petroleum Wells",
                "description": "[Licence](http://www.ga.gov.au/copyright)",
                "dataCustodian": "[Geoscience Australia](http://www.ga.gov.au/)",
                "rectangle": [
                    "113.9964",
                    "-38.596209999079896",
                    "152.48242000000002",
                    "-15.323399999518502"
                ],
                "type": "wms",

                "url": "http://geoserver.nationalmap.nicta.com.au/geotopo_250k/ows",
                "layers": "Infrastructure:petroleumwells"

            }, {
                "name": "Storage Tanks",
                "description": "[Licence](http://www.ga.gov.au/copyright)",
                "dataCustodian": "[Geoscience Australia](http://www.ga.gov.au/)",
                "rectangle": [
                    "113.63004999999998",
                    "-41.127119999065165",
                    "153.16552999999996",
                    "-12.426089999602983"
                ],
                "type": "wms",

                "url": "http://geoserver.nationalmap.nicta.com.au/geotopo_250k/ows",
                "layers": "Infrastructure:storagetanks"

            }, {
                "name": "Vertical Obstructions",
                "description": "[Licence](http://www.ga.gov.au/copyright)",
                "dataCustodian": "[Geoscience Australia](http://www.ga.gov.au/)",
                "rectangle": [
                    "113.52788",
                    "-43.37782999905819",
                    "153.58229000000003",
                    "-9.080289999705544"
                ],
                "type": "wms",

                "url": "http://geoserver.nationalmap.nicta.com.au/geotopo_250k/ows",
                "layers": "Infrastructure:verticalobstructions"

            }, {
                "name": "Waste Management Facilities",
                "description": "[Licence](http://www.ga.gov.au/copyright)",
                "dataCustodian": "[Geoscience Australia](http://www.ga.gov.au/)",
                "rectangle": [
                    "112.93472",
                    "-43.657359999057725",
                    "153.63573999999997",
                    "-9.004409999707923"
                ],
                "type": "wms",
                "url": "http://www.ga.gov.au/gis/services/topography/National_Waste_Management_Facilities/MapServer/WMSServer",
                "layers": "0"
            }, {
                "name": "Water Tanks",
                "description": "[Licence](http://www.ga.gov.au/copyright)",
                "dataCustodian": "[Geoscience Australia](http://www.ga.gov.au/)",
                "rectangle": [
                    "112.93187000000002",
                    "-42.75848999905954",
                    "153.00634",
                    "-9.951769999678387"
                ],
                "type": "wms",

                "url": "http://geoserver.nationalmap.nicta.com.au/geotopo_250k/ows",
                "layers": "Infrastructure:watertanks"

            }, {
                "name": "Wind Pumps",
                "description": "[Licence](http://www.ga.gov.au/copyright)",
                "dataCustodian": "[Geoscience Australia](http://www.ga.gov.au/)",
                "rectangle": [
                    "113.50105",
                    "-35.85509999910395",
                    "151.48511",
                    "-11.177569999640692"
                ],
                "type": "wms",

                "url": "http://geoserver.nationalmap.nicta.com.au/geotopo_250k/ows",
                "layers": "Infrastructure:windpumps"

            }, {
                "name": "Yards",
                "description": "[Licence](http://www.ga.gov.au/copyright)",
                "dataCustodian": "[Geoscience Australia](http://www.ga.gov.au/)",
                "rectangle": [
                    "113.18122",
                    "-34.994069999113215",
                    "148.48095",
                    "-10.624669999657616"
                ],
                "type": "wms",

                "url": "http://geoserver.nationalmap.nicta.com.au/geotopo_250k/ows",
                "layers": "Infrastructure:yards"

            }]
        }, {
            "name": "Land",
            "type": "group",
            "items": [{
                "name": "Catchment Scale Land Use",
                "type": "wms",
                "layers": "catchment-scale-land-use-of-australia-update-march-2014:clum_50m0314m",
                "url": "http://data.gov.au/geoserver/ows",
                "description": "This dataset is the most current national compilation of catchment scale land use data for Australia (CLUM), as at March 2014. It is a seamless raster dataset that combines land use data for all state and territory jurisdictions, compiled at a resolution of 50 metres by 50 metres. It has been compiled from vector land use datasets collected as part of state and territory mapping programs through the Australian Collaborative Land Use and Management Program (ACLUMP). Catchment scale land use data was produced by combining land tenure and other types of land use information, fine-scale satellite data and information collected in the field. The date of mapping (1997 to 2012) and scale of mapping (1:25 000 to 1:250 000) vary, reflecting the source data capture date and scale. This information is provided in a supporting polygon dataset.<br/><br/>The CLUM data shows a single dominant land use for a given area, based on the primary management objective of the land manager (as identified by state and territory agencies). Land use is classified according to the Australian Land Use and Management (ALUM) Classification version 7, a three-tiered hierarchical structure. There are five primary classes, identified in order of increasing levels of intervention or potential impact on the natural landscape. Water is included separately as a sixth primary class. Primary and secondary levels relate to the principal land use. Tertiary classes may include additional information on commodity groups, specific commodities, land management practices or vegetation information.<br/>[Licence](http://creativecommons.org/licenses/by/3.0/au/)",
                "dataCustodian": "[data.gov.au](http://www.data.gov.au/)",
                "dataUrl": "http://www.data.gov.au/dataset/catchment-scale-land-use-of-australia-update-march-2014",
                "dataUrlType": "direct",
                "rectangle": [
                    "109.49189",
                    "-44.37510828010957",
                    "157.22944155237877",
                    "-8.195534"
                ]
            }, {
                "name": "Gravity Image",
                "description": "[Licence](http://www.ga.gov.au/copyright)",
                "dataCustodian": "[Geoscience Australia](http://www.ga.gov.au/)",
                "rectangle": [
                    "105.930454436693",
                    "-43.74050960205765",
                    "162.097118856693",
                    "-7.92768801894694"
                ],
                "type": "esri-mapServer",
                "url": "http://www.ga.gov.au/gis/rest/services/earth_observation/Gravity_Image_WM/MapServer"
            }, {
                "name": "Land Cover",
                "description": "[Licence](http://www.ga.gov.au/copyright)",
                "dataCustodian": "[Geoscience Australia](http://www.ga.gov.au/)",
                "rectangle": [
                    "110",
                    "-45.0047975",
                    "155.00919",
                    "-7.92768801894694"
                ],
                "type": "esri-mapServer",
                "url": "http://www.ga.gov.au/gis/rest/services/earth_observation/Landcover_WM/MapServer"
            }, {
                "name": "Magnetic Image",
                "description": "[Licence](http://www.ga.gov.au/copyright)",
                "dataCustodian": "[Geoscience Australia](http://www.ga.gov.au/)",
                "rectangle": [
                    "106",
                    "-52",
                    "172",
                    "-8"
                ],
                "type": "esri-mapServer",
                "url": "http://www.ga.gov.au/gis/rest/services/earth_observation/Magnetic_Image_WM/MapServer"
            }, {
                "name": "Surface Geology",
                "description": "[Licence](http://www.ga.gov.au/copyright)",
                "dataCustodian": "[Geoscience Australia](http://www.ga.gov.au/)",
                "rectangle": [
                    "105.930454436693",
                    "-43.74050960205765",
                    "162.097118856693",
                    "-7.92768801894694"
                ],
                "type": "esri-mapServer",
                "url": "http://www.ga.gov.au/gis/rest/services/earth_science/GA_Surface_Geology_of_Australia_WM/MapServer"
            }, {
                "name": "Earthquake Hazard",
                "description": "[Licence](http://www.ga.gov.au/copyright)",
                "dataCustodian": "[Geoscience Australia](http://www.ga.gov.au/)",
                "rectangle": [
                    "106",
                    "-52",
                    "172",
                    "-8"
                ],
                "type": "wms",
                "url": "http://www.ga.gov.au/gis/services/hazards/EarthquakeHazard/MapServer/WMSServer",
                "layers": "earthquakeHazard,hazardContours",
                "dataUrlType": "none"
            }]
        }, {
            "name": "National Boundaries",
            "type": "group",
            "items": [{
                "name": "States & Territories",
                "description": "[Licence](http://creativecommons.org/licenses/by/2.5/au/)",
                "dataCustodian": "[Australian Bureau of Statistics](http://www.abs.gov.au/)",
                "rectangle": [
                    "96.816941408",
                    "-43.74050960205765",
                    "159.109219008",
                    "-9.142175976703609"
                ],
                "type": "wms",
                "url": "http://geoserver.nationalmap.nicta.com.au/admin_bnds_abs/ows",
                "layers": "admin_bnds:STE_2011_AUST"
            }, {
                "name": "Local Government Areas",
                "description": "[Licence](http://creativecommons.org/licenses/by/2.5/au/)",
                "dataCustodian": "[Australian Bureau of Statistics](http://www.abs.gov.au/)",
                "rectangle": [
                    "112.92111395999997",
                    "-43.74050957905761",
                    "153.63872711999997",
                    "-9.142175969703604"
                ],
                "type": "wms",
                "url": "http://geoserver.nationalmap.nicta.com.au/admin_bnds_abs/ows",
                "layers": "admin_bnds:LGA_2011_AUST"
            }, {
                "name": "Postal Areas",
                "description": "[Licence](http://creativecommons.org/licenses/by/2.5/au/)",
                "dataCustodian": "[Australian Bureau of Statistics](http://www.abs.gov.au/)",
                "rectangle": [
                    "96.816941408",
                    "-43.59821500205783",
                    "159.109219008",
                    "-9.142175976703609"
                ],
                "type": "wms",
                "url": "http://geoserver.nationalmap.nicta.com.au/admin_bnds_abs/ows",
                "layers": "admin_bnds:POA_2011_AUST"
            }, {
                "name": "Commonwealth Electoral Divisions",
                "description": "[Licence](http://creativecommons.org/licenses/by/2.5/au/)",
                "dataCustodian": "[Australian Bureau of Statistics](http://www.abs.gov.au/)",
                "rectangle": [
                    "96.816941408",
                    "-43.740509602057614",
                    "159.109219008",
                    "-9.142175976703609"
                ],
                "type": "wms",
                "url": "http://geoserver.nationalmap.nicta.com.au/admin_bnds_abs/ows",
                "layers": "admin_bnds:CED_2011_AUST"
            }, {
                "name": "State Electoral Divisions",
                "description": "[Licence](http://creativecommons.org/licenses/by/2.5/au/)",
                "dataCustodian": "[Australian Bureau of Statistics](http://www.abs.gov.au/)",
                "rectangle": [
                    "112.921113952",
                    "-43.740509602057614",
                    "159.109219008",
                    "-9.142175976703609"
                ],
                "type": "wms",
                "url": "http://geoserver.nationalmap.nicta.com.au/admin_bnds_abs/ows",
                "layers": "admin_bnds:SED_2011_AUST"
            }, {
                "name": "State Suburbs",
                "description": "[Licence](http://creativecommons.org/licenses/by/2.5/au/)",
                "dataCustodian": "[Australian Bureau of Statistics](http://www.abs.gov.au/)",
                "rectangle": [
                    "96.816941408",
                    "-43.740509602057614",
                    "159.109219008",
                    "-9.142175976703609"
                ],
                "type": "wms",
                "url": "http://geoserver.nationalmap.nicta.com.au/admin_bnds_abs/ows",
                "layers": "admin_bnds:SSC_2011_AUST"
            }, {
                "name": "Australian Drainage Divisions",
                "description": "[Licence](http://creativecommons.org/licenses/by/2.5/au/)",
                "dataCustodian": "[Australian Bureau of Statistics](http://www.abs.gov.au/)",
                "rectangle": [
                    "112.921113952",
                    "-43.740509602057614",
                    "159.109219008",
                    "-9.142175976703609"
                ],
                "type": "wms",
                "url": "http://geoserver.nationalmap.nicta.com.au/admin_bnds_abs/ows",
                "layers": "admin_bnds:ADD_2011_AUST"
            }, {
                "name": "Natural Resource Management Regions",
                "description": "[Licence](http://creativecommons.org/licenses/by/2.5/au/)",
                "dataCustodian": "[Australian Bureau of Statistics](http://www.abs.gov.au/)",
                "rectangle": [
                    "96.816941408",
                    "-43.740509602057614",
                    "159.109219008",
                    "-9.142175976703609"
                ],
                "type": "wms",
                "url": "http://geoserver.nationalmap.nicta.com.au/admin_bnds_abs/ows",
                "layers": "admin_bnds:NRMR_2011_AUST"
            }, {
                "name": "Tourism Regions",
                "description": "[Licence](http://creativecommons.org/licenses/by/2.5/au/)",
                "dataCustodian": "[Australian Bureau of Statistics](http://www.abs.gov.au/)",
                "rectangle": [
                    "112.921113952",
                    "-43.740509602057614",
                    "159.109219008",
                    "-9.142175976703609"
                ],
                "type": "wms",
                "url": "http://geoserver.nationalmap.nicta.com.au/admin_bnds_abs/ows",
                "layers": "admin_bnds:TR_2011_AUST"
            }]
        }, {
            "name": "Social and Economic",
            "type": "group",
            "items": [{
                    "name": "Population Estimates",
                    "description": "[Licence](http://www.ga.gov.au/copyright)",
                    "dataCustodian": "[Geoscience Australia](http://www.ga.gov.au/)",
                    "rectangle": [
                        "112.93529999999998",
                        "-38.208809999082796",
                        "152.06206",
                        "-11.05104999964455"
                    ],
                    "type": "wms",
                    "url": "http://www.ga.gov.au/gis/services/hazards/NEXIS_National_Exposure_Information_System_Population_Density_Exposure/MapServer/WMSServer",
                    "layers": "0,1,2,3,4",
                    "getFeatureInfoFormats": [{
                        "type": "html"
                    }]
                }, {
                    "name": "Taxation Statistics 2011-2012",
                    "description": "[Licence](http://creativecommons.org/licenses/by/3.0/au/)",
                    "dataCustodian": "[data.gov.au](http://www.data.gov.au/)",
                    "rectangle": [
                        "112.93529999999998",
                        "-38.208809999082796",
                        "152.06206",
                        "-11.05104999964455"
                    ],
                    "type": "wms",
                    "url": "http://data.gov.au/geoserver/taxation-statistics-2011-12/ows",
                    "layers": "95d9e550_8b36_4273_8df7_2b76c140e73a",
                    "dataUrl": "https://data.gov.au/dataset/taxation-statistics-2011-12",
                    "dataUrlType": "direct"
                }, {
                    "name": "Housing Stress",
                    "url": "https://geoserver.aurin.org.au/nm/wms",
                    "layers": "housingstress",
                    "type": "wms",
                    "description": "The dataset contains data about the housing stress indicator (taken in 2006 and 2010), and the income distribution of households at Statistical Loal Area level.\n\nThe source of this dataset is a merge of two datasets; \n\n## 1) ABS: Statistical Local Area Digital Boundaries (ASGC 2006) \nSocio-economic variables of Statistical Local Areas in Australia (1996-2006). The variables were derived from 2006, 2001 and 1996 census. \n\nCite as: Socio-economic variables by SLA for Australia. Retrieved from portal.aurin.org.au on 2015-03-06.\n## 2) Socio-economic variables by SLA for Australia.\nThe National Centre for Social and Economic Modelling (NATSEM) estimates of housing stress and estimates of poverty variables SLAs for Australia.\n\nNATSEM estimates of housing stress (2006 and 2010) and estimates of poverty variables (2006) of SLAs, excluding SLAs in Brisbane and Canberra, in Australia. These data were derived from spatial microsimulation using 2006 Census benchmarks (SPATIALMSM08b) applied to Australian Bureau of Statistics (ABS) Confidentialised Unit Record File data. For housing stress, the indicator is based on a commonly used measure of housing stress known as the 30/40 rule. Using this definition, a household is said to be in housing stress if it spends more than 30 per cent of its gross income on housing costs and if it also falls into the bottom 40 per cent of the equivalised disposable household income distribution. The poverty indicator represents the percentage of people in households where income is below the poverty line. The poverty line has been set at half the median OECD equivalised household disposable income. \n\nCite as: undefined: The National Centre for Social and Economic Modelling (NATSEM) estimates of housing stress and estimates of poverty variables SLAs for Australia.\n\n# Attribute Description\n\n## sla_code\nsla_code Code of Statistical Local Area, as per ABS\n## sla_name\nsla_name Name of Statistical Local Area, as per ABS\n## housingstress_06\nPerc. of households in housing stress (2006)\n## housingstress_2010\nPerc. of households in housing stress (2010)\n## difference\nDifference of perc. of households in housing stress between 206 and 2010 (housingstress_2010 - housingstress_2006)\n## income_low \nPerc. of low income households (less than 65.000 AUD p.a.)\n## income_medium \nPerc. of middle income households (between 65.000 and 200.000 AUD p.a.)\n## income_high\nPerc. of high income households (more than 200.000 AUD p.a.)",
                    "dataCustodian": "The AURIN project\n\nadmin@aurin.org.au"
                }

            ]
<<<<<<< HEAD
        },
        {
            "name": "Australian Bureau of Statistics",
            "type": "group",
            "initialMessage": "This section includes datasets provided by services at the Australian Bureau of Statistics.  National Map provides a very simple viewer for these datasets and the ability to look at different slices of the data in the Now Viewing panel on the left.  For deeper analysis of their data you should go to the ABS for datasets and viewing tools.",
            "items": [
                {
                    "name": "ABS Data Service",
                    "description": "[Licence](http://creativecommons.org/licenses/by/2.5/au/)",
                    "dataCustodian": "[Australian Bureau of Statistics](http://www.abs.gov.au/)",
                    "initialMessage": "This gives you access to datasets from the ABS data service.  We have not curated the appearance of these datasets in any way, so you may need to use the Now Viewing panel to find what you're looking for in each dataset.  Also the data catalog and datasets may be quite slow to load.",
                    "rectangle": [
                        "112.93529999999998",
                        "-38.208809999082796",
                        "152.06206",
                        "-11.05104999964455"
                    ],
                    "type": "abs-itt-dataset-list",
                    "url": "http://stat.abs.gov.au/itt/query.jsp",
                    "regionType": "SA4",
                    "blacklist": {
                        "?_LGA": true,
                        "?_SA1": true,
                        "?_GCCSA": true,
                        "?_T": true,
                        "?PROJ_": true
                    },
                    "whitelist": {
                        "?CENSUS2011_B": true
                    }
                },
                {
                    "name": "2011 Census (Selected Datasets)",
                    "type": "group",
                    "isOpen": true,
                    "items": [
                        {
                            "name": "Age",
                            "description": "[Licence](http://creativecommons.org/licenses/by/2.5/au/)",
                            "dataCustodian": "[Australian Bureau of Statistics](http://www.abs.gov.au/)",
                            "rectangle": [
                                "112.93529999999998",
                                "-38.208809999082796",
                                "152.06206",
                                "-11.05104999964455"
                            ],
                            "type": "abs-itt",
                            "url": "http://stat.abs.gov.au/itt/query.jsp",
                            "dataSetID": "ABS_CENSUS2011_B04",
                            "regionType": "SA4"
                        },
                        {
                            "name": "Country of Birth",
                            "description": "[Licence](http://creativecommons.org/licenses/by/2.5/au/)",
                            "dataCustodian": "[Australian Bureau of Statistics](http://www.abs.gov.au/)",
                            "rectangle": [
                                "112.93529999999998",
                                "-38.208809999082796",
                                "152.06206",
                                "-11.05104999964455"
                            ],
                            "type": "abs-itt",
                            "url": "http://stat.abs.gov.au/itt/query.jsp",
                            "dataSetID": "ABS_CENSUS2011_B09",
                            "regionType": "SA4"
                        },
                        {
                            "name": "Highest year of school completed",
                            "description": "[Licence](http://creativecommons.org/licenses/by/2.5/au/)",
                            "dataCustodian": "[Australian Bureau of Statistics](http://www.abs.gov.au/)",
                            "rectangle": [
                                "112.93529999999998",
                                "-38.208809999082796",
                                "152.06206",
                                "-11.05104999964455"
                            ],
                            "type": "abs-itt",
                            "url": "http://stat.abs.gov.au/itt/query.jsp",
                            "dataSetID": "ABS_CENSUS2011_B16",
                            "regionType": "SA4"
                        },
                        {
                            "name": "Occupation",
                            "description": "[Licence](http://creativecommons.org/licenses/by/2.5/au/)",
                            "dataCustodian": "[Australian Bureau of Statistics](http://www.abs.gov.au/)",
                            "rectangle": [
                                "112.93529999999998",
                                "-38.208809999082796",
                                "152.06206",
                                "-11.05104999964455"
                            ],
                            "type": "abs-itt",
                            "url": "http://stat.abs.gov.au/itt/query.jsp",
                            "dataSetID": "ABS_CENSUS2011_B45",
                            "regionType": "SA4"
                        },
                        {
                            "name": "Personal Income (weekly)",
                            "description": "[Licence](http://creativecommons.org/licenses/by/2.5/au/)",
                            "dataCustodian": "[Australian Bureau of Statistics](http://www.abs.gov.au/)",
                            "rectangle": [
                                "112.93529999999998",
                                "-38.208809999082796",
                                "152.06206",
                                "-11.05104999964455"
                            ],
                            "type": "abs-itt",
                            "url": "http://stat.abs.gov.au/itt/query.jsp",
                            "dataSetID": "ABS_CENSUS2011_B17",
                            "regionType": "SA4"
                        },
                        {
                            "name": "Religious Affiliation",
                            "description": "[Licence](http://creativecommons.org/licenses/by/2.5/au/)",
                            "dataCustodian": "[Australian Bureau of Statistics](http://www.abs.gov.au/)",
                            "rectangle": [
                                "112.93529999999998",
                                "-38.208809999082796",
                                "152.06206",
                                "-11.05104999964455"
                            ],
                            "type": "abs-itt",
                            "url": "http://stat.abs.gov.au/itt/query.jsp",
                            "dataSetID": "ABS_CENSUS2011_B14",
                            "regionType": "SA3"
                        },
                        {
                            "name": "Rent (weekly)",
                            "description": "[Licence](http://creativecommons.org/licenses/by/2.5/au/)",
                            "dataCustodian": "[Australian Bureau of Statistics](http://www.abs.gov.au/)",
                            "rectangle": [
                                "112.93529999999998",
                                "-38.208809999082796",
                                "152.06206",
                                "-11.05104999964455"
                            ],
                            "type": "abs-itt",
                            "url": "http://stat.abs.gov.au/itt/query.jsp",
                            "dataSetID": "ABS_CENSUS2011_B34",
                            "regionType": "SA4"
                        },
                        {
                            "name": "Type of educational institution",
                            "description": "[Licence](http://creativecommons.org/licenses/by/2.5/au/)",
                            "dataCustodian": "[Australian Bureau of Statistics](http://www.abs.gov.au/)",
                            "rectangle": [
                                "112.93529999999998",
                                "-38.208809999082796",
                                "152.06206",
                                "-11.05104999964455"
                            ],
                            "type": "abs-itt",
                            "url": "http://stat.abs.gov.au/itt/query.jsp",
                            "dataSetID": "ABS_CENSUS2011_B15",
                            "regionType": "SA4"
                        },
                        {
                            "name": "Type of Internet Connection",
                            "description": "[Licence](http://creativecommons.org/licenses/by/2.5/au/)",
                            "dataCustodian": "[Australian Bureau of Statistics](http://www.abs.gov.au/)",
                            "rectangle": [
                                "112.93529999999998",
                                "-38.208809999082796",
                                "152.06206",
                                "-11.05104999964455"
                            ],
                            "type": "abs-itt",
                            "url": "http://stat.abs.gov.au/itt/query.jsp",
                            "dataSetID": "ABS_CENSUS2011_B35",
                            "regionType": "SA4",
                            "filter": ["MEASURE.OPD", "NEDD.TOT"]
                        },
                        {
                            "name": "Volunteer Work",
                            "description": "[Licence](http://creativecommons.org/licenses/by/2.5/au/)",
                            "dataCustodian": "[Australian Bureau of Statistics](http://www.abs.gov.au/)",
                            "rectangle": [
                                "112.93529999999998",
                                "-38.208809999082796",
                                "152.06206",
                                "-11.05104999964455"
                            ],
                            "type": "abs-itt",
                            "url": "http://stat.abs.gov.au/itt/query.jsp",
                            "dataSetID": "ABS_CENSUS2011_B19",
                            "regionType": "SA4"
                        }
                    ]
                }
            ]
        },
        {
            "name": "New South Wales Government",
=======
        }, {
            "name": "Statistical Boundaries",
>>>>>>> 79b3c85d
            "type": "group",
            "items": [{
                "name": "Statistical Area Level 4 (SA4)",
                "description": "[Licence](http://creativecommons.org/licenses/by/2.5/au/)",
                "dataCustodian": "[Australian Bureau of Statistics](http://www.abs.gov.au/)",
                "rectangle": [
                    "96.816941408",
                    "-43.74050960205765",
                    "159.109219008",
                    "-9.142175976703609"
                ],
                "type": "wms",
                "url": "http://geoserver.nationalmap.nicta.com.au/admin_bnds_abs/ows",
                "layers": "admin_bnds:SA4_2011_AUST"
            }, {
                "name": "Statistical Area Level 3 (SA3)",
                "description": "[Licence](http://creativecommons.org/licenses/by/2.5/au/)",
                "dataCustodian": "[Australian Bureau of Statistics](http://www.abs.gov.au/)",
                "rectangle": [
                    "96.816941408",
                    "-43.74050960205765",
                    "159.109219008",
                    "-9.142175976703609"
                ],
                "type": "wms",
                "url": "http://geoserver.nationalmap.nicta.com.au/admin_bnds_abs/ows",
                "layers": "admin_bnds:SA3_2011_AUST"
            }, {
                "name": "Statistical Area Level 2 (SA2)",
                "description": "[Licence](http://creativecommons.org/licenses/by/2.5/au/)",
                "dataCustodian": "[Australian Bureau of Statistics](http://www.abs.gov.au/)",
                "rectangle": [
                    "96.816941408",
                    "-43.74050960205765",
                    "159.109219008",
                    "-9.142175976703609"
                ],
                "type": "wms",
                "url": "http://geoserver.nationalmap.nicta.com.au/admin_bnds_abs/ows",
                "layers": "admin_bnds:SA2_2011_AUST"
            }, {
                "name": "Statistical Area Level 1 (SA1)",
                "description": "[Licence](http://creativecommons.org/licenses/by/2.5/au/)",
                "dataCustodian": "[Australian Bureau of Statistics](http://www.abs.gov.au/)",
                "rectangle": [
                    "96.816941408",
                    "-43.74050960205765",
                    "159.109219008",
                    "-9.142175976703609"
                ],
                "type": "wms",
                "url": "http://geoserver.nationalmap.nicta.com.au/admin_bnds_abs/ows",
                "layers": "admin_bnds:SA1_2011_AUST"
            }, {
                "name": "Greater Capital City Statistical Area (GCCSA)",
                "description": "[Licence](http://creativecommons.org/licenses/by/2.5/au/)",
                "dataCustodian": "[Australian Bureau of Statistics](http://www.abs.gov.au/)",
                "rectangle": [
                    "96.816941408",
                    "-43.74050960205765",
                    "159.109219008",
                    "-9.142175976703609"
                ],
                "type": "wms",
                "url": "http://geoserver.nationalmap.nicta.com.au/admin_bnds_abs/ows",
                "layers": "admin_bnds:GCCSA_2011_AUST"
            }, {
                "name": "Australian Capital Territory Mesh Blocks",
                "description": "[Licence](http://creativecommons.org/licenses/by/2.5/au/)",
                "dataCustodian": "[Australian Bureau of Statistics](http://www.abs.gov.au/)",
                "rectangle": [
                    "148.76267481599996",
                    "-35.92076221410328",
                    "149.3992872",
                    "-35.12451727461176"
                ],
                "type": "wms",
                "url": "http://geoserver.nationalmap.nicta.com.au/admin_bnds_abs/ows",
                "layers": "admin_bnds:MB_2011_ACT"
            }, {
                "name": "New South Wales Mesh Blocks",
                "description": "[Licence](http://creativecommons.org/licenses/by/2.5/au/)",
                "dataCustodian": "[Australian Bureau of Statistics](http://www.abs.gov.au/)",
                "rectangle": [
                    "140.633657689504",
                    "-42.25172903364744",
                    "159.475035846496",
                    "-23.41035087665545"
                ],
                "type": "wms",
                "url": "http://geoserver.nationalmap.nicta.com.au/admin_bnds_abs/ows",
                "layers": "admin_bnds:MB_2011_NSW"
            }, {
                "name": "Northern Territory Mesh Blocks",
                "description": "[Licence](http://creativecommons.org/licenses/by/2.5/au/)",
                "dataCustodian": "[Australian Bureau of Statistics](http://www.abs.gov.au/)",
                "rectangle": [
                    "129.00043971199997",
                    "-25.99948233275597",
                    "138.001197856",
                    "-10.965914264647154"
                ],
                "type": "wms",
                "url": "http://geoserver.nationalmap.nicta.com.au/admin_bnds_abs/ows",
                "layers": "admin_bnds:MB_2011_NT"
            }, {
                "name": "Other Territories Mesh Blocks",
                "description": "[Licence](http://creativecommons.org/licenses/by/2.5/au/)",
                "dataCustodian": "[Australian Bureau of Statistics](http://www.abs.gov.au/)",
                "rectangle": [
                    "96.816941408",
                    "-35.20087199161092",
                    "150.772826016",
                    "-10.412356006664147"
                ],
                "type": "wms",
                "url": "http://geoserver.nationalmap.nicta.com.au/admin_bnds_abs/ows",
                "layers": "admin_bnds:MB_2011_OT"
            }, {
                "name": "Queensland Mesh Blocks",
                "description": "[Licence](http://creativecommons.org/licenses/by/2.5/au/)",
                "dataCustodian": "[Australian Bureau of Statistics](http://www.abs.gov.au/)",
                "rectangle": [
                    "137.99595744000004",
                    "-29.177897698696302",
                    "153.552171232",
                    "-9.142175976703609"
                ],
                "type": "wms",
                "url": "http://geoserver.nationalmap.nicta.com.au/admin_bnds_abs/ows",
                "layers": "admin_bnds:MB_2011_QLD"
            }, {
                "name": "South Australia Mesh Blocks",
                "description": "[Licence](http://creativecommons.org/licenses/by/2.5/au/)",
                "dataCustodian": "[Australian Bureau of Statistics](http://www.abs.gov.au/)",
                "rectangle": [
                    "129.00133699200003",
                    "-38.06260298858392",
                    "141.002955616",
                    "-25.996146486756036"
                ],
                "type": "wms",
                "url": "http://geoserver.nationalmap.nicta.com.au/admin_bnds_abs/ows",
                "layers": "admin_bnds:MB_2011_SA"
            }, {
                "name": "Tasmania Mesh Blocks",
                "description": "[Licence](http://creativecommons.org/licenses/by/2.5/au/)",
                "dataCustodian": "[Australian Bureau of Statistics](http://www.abs.gov.au/)",
                "rectangle": [
                    "143.81892271999996",
                    "-43.740509602057614",
                    "148.49867360000002",
                    "-39.2036616580757"
                ],
                "type": "wms",
                "url": "http://geoserver.nationalmap.nicta.com.au/admin_bnds_abs/ows",
                "layers": "admin_bnds:MB_2011_TAS"
            }, {
                "name": "Victoria Mesh Blocks",
                "description": "[Licence](http://creativecommons.org/licenses/by/2.5/au/)",
                "dataCustodian": "[Australian Bureau of Statistics](http://www.abs.gov.au/)",
                "rectangle": [
                    "140.961681984",
                    "-39.15918952657599",
                    "149.976679008",
                    "-33.98042558562515"
                ],
                "type": "wms",
                "url": "http://geoserver.nationalmap.nicta.com.au/admin_bnds_abs/ows",
                "layers": "admin_bnds:MB_2011_VIC"
            }, {
                "name": "Western Australia Mesh Blocks",
                "description": "[Licence](http://creativecommons.org/licenses/by/2.5/au/)",
                "dataCustodian": "[Australian Bureau of Statistics](http://www.abs.gov.au/)",
                "rectangle": [
                    "112.921113952",
                    "-35.134846435111655",
                    "129.001930016",
                    "-13.689492034565587"
                ],
                "type": "wms",
                "url": "http://geoserver.nationalmap.nicta.com.au/admin_bnds_abs/ows",
                "layers": "admin_bnds:MB_2011_WA"
            }, {
                "name": "Indigenous Areas",
                "description": "[Licence](http://creativecommons.org/licenses/by/2.5/au/)",
                "dataCustodian": "[Australian Bureau of Statistics](http://www.abs.gov.au/)",
                "rectangle": [
                    "96.816941408",
                    "-43.740509602057614",
                    "159.109219008",
                    "-9.142175976703609"
                ],
                "type": "wms",
                "url": "http://geoserver.nationalmap.nicta.com.au/admin_bnds_abs/ows",
                "layers": "admin_bnds:IARE_2011_AUST"
            }, {
                "name": "Indigenous Locations",
                "description": "[Licence](http://creativecommons.org/licenses/by/2.5/au/)",
                "dataCustodian": "[Australian Bureau of Statistics](http://www.abs.gov.au/)",
                "rectangle": [
                    "96.816941408",
                    "-43.740509602057614",
                    "159.109219008",
                    "-9.142175976703609"
                ],
                "type": "wms",
                "url": "http://geoserver.nationalmap.nicta.com.au/admin_bnds_abs/ows",
                "layers": "admin_bnds:ILOC_2011_AUST"
            }, {
                "name": "Indigenous Regions",
                "description": "[Licence](http://creativecommons.org/licenses/by/2.5/au/)",
                "dataCustodian": "[Australian Bureau of Statistics](http://www.abs.gov.au/)",
                "rectangle": [
                    "96.816941408",
                    "-43.740509602057614",
                    "159.109219008",
                    "-9.142175976703609"
                ],
                "type": "wms",
                "url": "http://geoserver.nationalmap.nicta.com.au/admin_bnds_abs/ows",
                "layers": "admin_bnds:IREG_2011_AUST"
            }, {
                "name": "Section of State",
                "description": "[Licence](http://creativecommons.org/licenses/by/2.5/au/)",
                "dataCustodian": "[Australian Bureau of Statistics](http://www.abs.gov.au/)",
                "rectangle": [
                    "96.816941408",
                    "-43.740509602057614",
                    "159.109219008",
                    "-9.142175976703609"
                ],
                "type": "wms",
                "url": "http://geoserver.nationalmap.nicta.com.au/admin_bnds_abs/ows",
                "layers": "admin_bnds:SOS_2011_AUST"
            }, {
                "name": "Section of State Range",
                "description": "[Licence](http://creativecommons.org/licenses/by/2.5/au/)",
                "dataCustodian": "[Australian Bureau of Statistics](http://www.abs.gov.au/)",
                "rectangle": [
                    "96.816941408",
                    "-43.740509602057614",
                    "159.109219008",
                    "-9.142175976703609"
                ],
                "type": "wms",
                "url": "http://geoserver.nationalmap.nicta.com.au/admin_bnds_abs/ows",
                "layers": "admin_bnds:SOSR_2011_AUST"
            }, {
                "name": "Urban Centre and Locality",
                "description": "[Licence](http://creativecommons.org/licenses/by/2.5/au/)",
                "dataCustodian": "[Australian Bureau of Statistics](http://www.abs.gov.au/)",
                "rectangle": [
                    "96.816941408",
                    "-43.740509602057614",
                    "159.109219008",
                    "-9.142175976703609"
                ],
                "type": "wms",
                "url": "http://geoserver.nationalmap.nicta.com.au/admin_bnds_abs/ows",
                "layers": "admin_bnds:UCL_2011_AUST"
            }, {
                "name": "Remoteness Area",
                "description": "[Licence](http://creativecommons.org/licenses/by/2.5/au/)",
                "dataCustodian": "[Australian Bureau of Statistics](http://www.abs.gov.au/)",
                "rectangle": [
                    "96.816941408",
                    "-43.740509602057614",
                    "159.109219008",
                    "-9.142175976703609"
                ],
                "type": "wms",
                "url": "http://geoserver.nationalmap.nicta.com.au/admin_bnds_abs/ows",
                "layers": "admin_bnds:RA_2011_AUST"
            }]
        }, {
            "name": "Surface Water",
            "type": "group",
            "items": [{
                "name": "Bores",
                "description": "[Licence](http://www.ga.gov.au/copyright)",
                "dataCustodian": "[Geoscience Australia](http://www.ga.gov.au/)",
                "rectangle": [
                    "112.93529999999998",
                    "-38.208809999082796",
                    "152.06206",
                    "-11.05104999964455"
                ],
                "type": "wms",

                "url": "http://geoserver.nationalmap.nicta.com.au/geotopo_250k/ows",
                "layers": "Hydrography:bores"

            }, {
                "name": "Canal Areas",
                "description": "[Licence](http://www.ga.gov.au/copyright)",
                "dataCustodian": "[Geoscience Australia](http://www.ga.gov.au/)",
                "rectangle": [
                    "115.70707",
                    "-38.08189999908377",
                    "145.17220000000003",
                    "-32.253269999147996"
                ],
                "type": "wms",

                "url": "http://geoserver.nationalmap.nicta.com.au/geotopo_250k/ows",
                "layers": "Hydrography:canalareas"

            }, {
                "name": "Canal Lines",
                "description": "[Licence](http://www.ga.gov.au/copyright)",
                "dataCustodian": "[Geoscience Australia](http://www.ga.gov.au/)",
                "rectangle": [
                    "113.35391999999999",
                    "-42.85120999905931",
                    "153.59005",
                    "-12.524599999600033"
                ],
                "type": "wms",

                "url": "http://geoserver.nationalmap.nicta.com.au/geotopo_250k/ows",
                "layers": "Hydrography:canallines"

            }, {
                "name": "Estuary",
                "description": "[Licence](http://creativecommons.org/licenses/by/3.0/au/)",
                "dataCustodian": "[Australian Bureau of Meteorology](http://www.bom.gov.au/water/geofabric/)",
                "rectangle": [
                    "113.6089684320001",
                    "-43.59020860705779",
                    "153.62495056300006",
                    "-10.835983610651068"
                ],
                "type": "wms",
                "url": "http://geofabric.bom.gov.au/simplefeatures/ows",
                "layers": "ahgf_shcarto:AHGFEstuary"
            }, {
                "name": "Flats",
                "description": "[Licence](http://www.ga.gov.au/copyright)",
                "dataCustodian": "[Geoscience Australia](http://www.ga.gov.au/)",
                "rectangle": [
                    "113.00808000000002",
                    "-43.60604999905781",
                    "153.61275",
                    "-8.93332999971015"
                ],
                "type": "wms",

                "url": "http://geoserver.nationalmap.nicta.com.au/geotopo_250k/ows",
                "layers": "Hydrography:flats"

            }, {
                "name": "Foreshore Flats",
                "description": "[Licence](http://www.ga.gov.au/copyright)",
                "dataCustodian": "[Geoscience Australia](http://www.ga.gov.au/)",
                "rectangle": [
                    "113.00706",
                    "-43.511829999057966",
                    "153.57853",
                    "-9.007109999707835"
                ],
                "type": "wms",

                "url": "http://geoserver.nationalmap.nicta.com.au/geotopo_250k/ows",
                "layers": "Hydrography:foreshoreflats"

            }, {
                "name": "Lakes",
                "description": "[Licence](http://www.ga.gov.au/copyright)",
                "dataCustodian": "[Geoscience Australia](http://www.ga.gov.au/)",
                "rectangle": [
                    "112.99395",
                    "-43.55222999905789",
                    "153.61302",
                    "-8.93787999971001"
                ],
                "type": "wms",

                "url": "http://geoserver.nationalmap.nicta.com.au/geotopo_250k/ows",
                "layers": "Hydrography:lakes"

            }, {
                "name": "Locks",
                "description": "[Licence](http://www.ga.gov.au/copyright)",
                "dataCustodian": "[Geoscience Australia](http://www.ga.gov.au/)",
                "rectangle": [
                    "138.80938",
                    "-35.94260999910306",
                    "144.46688000000003",
                    "-33.996729999124945"
                ],
                "type": "wms",

                "url": "http://geoserver.nationalmap.nicta.com.au/geotopo_250k/ows",
                "layers": "Hydrography:locks"

            }, {
                "name": "Reef Areas",
                "description": "[Licence](http://www.ga.gov.au/copyright)",
                "dataCustodian": "[Geoscience Australia](http://www.ga.gov.au/)",
                "rectangle": [
                    "112.92034999999998",
                    "-43.5473099990579",
                    "153.54714",
                    "-8.998569999708106"
                ],
                "type": "wms",

                "url": "http://geoserver.nationalmap.nicta.com.au/geotopo_250k/ows",
                "layers": "Hydrography:marinehazardareas"

            }, {
                "name": "Reef Points",
                "description": "[Licence](http://www.ga.gov.au/copyright)",
                "dataCustodian": "[Geoscience Australia](http://www.ga.gov.au/)",
                "rectangle": [
                    "113.11903999999998",
                    "-43.66633999905772",
                    "153.62995",
                    "-9.063349999706077"
                ],
                "type": "wms",

                "url": "http://geoserver.nationalmap.nicta.com.au/geotopo_250k/ows",
                "layers": "Hydrography:marinehazardpoints"

            }, {
                "name": "Pondage Areas",
                "description": "[Licence](http://www.ga.gov.au/copyright)",
                "dataCustodian": "[Geoscience Australia](http://www.ga.gov.au/)",
                "rectangle": [
                    "113.31874",
                    "-42.10062999906144",
                    "153.3509",
                    "-12.191229999610012"
                ],
                "type": "wms",

                "url": "http://geoserver.nationalmap.nicta.com.au/geotopo_250k/ows",
                "layers": "Hydrography:pondageareas"

            }, {
                "name": "Rapid Areas",
                "description": "[Licence](http://www.ga.gov.au/copyright)",
                "dataCustodian": "[Geoscience Australia](http://www.ga.gov.au/)",
                "rectangle": [
                    "131.03977",
                    "-33.995369999124954",
                    "149.38968999999997",
                    "-12.680119999595398"
                ],
                "type": "wms",

                "url": "http://geoserver.nationalmap.nicta.com.au/geotopo_250k/ows",
                "layers": "Hydrography:rapidareas"

            }, {
                "name": "Rapid Lines",
                "description": "[Licence](http://www.ga.gov.au/copyright)",
                "dataCustodian": "[Geoscience Australia](http://www.ga.gov.au/)",
                "rectangle": [
                    "131.66452",
                    "-43.20146999905853",
                    "149.13695",
                    "-10.70548999965513"
                ],
                "type": "wms",

                "url": "http://geoserver.nationalmap.nicta.com.au/geotopo_250k/ows",
                "layers": "Hydrography:rapidlines"

            }, {
                "name": "Reservoirs",
                "description": "[Licence](http://www.ga.gov.au/copyright)",
                "dataCustodian": "[Geoscience Australia](http://www.ga.gov.au/)",
                "rectangle": [
                    "114.99601",
                    "-43.19763999905853",
                    "153.56568",
                    "-10.571689999659238"
                ],
                "type": "wms",

                "url": "http://geoserver.nationalmap.nicta.com.au/geotopo_250k/ows",
                "layers": "Hydrography:reservoirs"

            }, {
                "name": "Spillways",
                "description": "[Licence](http://www.ga.gov.au/copyright)",
                "dataCustodian": "[Geoscience Australia](http://www.ga.gov.au/)",
                "rectangle": [
                    "117.10128000000002",
                    "-42.103829999061425",
                    "153.28249",
                    "-20.977869999368615"
                ],
                "type": "wms",

                "url": "http://geoserver.nationalmap.nicta.com.au/geotopo_250k/ows",
                "layers": "Hydrography:spillways"

            }, {
                "name": "Springs",
                "description": "[Licence](http://www.ga.gov.au/copyright)",
                "dataCustodian": "[Geoscience Australia](http://www.ga.gov.au/)",
                "rectangle": [
                    "114.13676",
                    "-38.23244999908261",
                    "147.96741000000003",
                    "-11.523879999630154"
                ],
                "type": "wms",

                "url": "http://geoserver.nationalmap.nicta.com.au/geotopo_250k/ows",
                "layers": "Hydrography:springs"

            }, {
                "name": "Streams",
                "description": "[Licence](http://creativecommons.org/licenses/by/3.0/au/)",
                "dataCustodian": "[Australian Bureau of Meteorology](http://www.bom.gov.au/water/geofabric/)",
                "rectangle": [
                    "113.37534500000005",
                    "-43.629381999057735",
                    "153.63207400000002",
                    "-9.242297499700408"
                ],
                "type": "wms",
                "url": "http://geofabric.bom.gov.au/simplefeatures/ows",
                "layers": "ahgf_shcarto:AHGFMappedStream"
            }, {
                "name": "Stream Nodes",
                "description": "[Licence](http://creativecommons.org/licenses/by/3.0/au/)",
                "dataCustodian": "[Australian Bureau of Meteorology](http://www.bom.gov.au/water/geofabric/)",
                "rectangle": [
                    "113.37534500000005",
                    "-43.629381999057735",
                    "153.6320740000001",
                    "-9.242297499700424"
                ],
                "type": "wms",
                "url": "http://geofabric.bom.gov.au/simplefeatures/ows",
                "layers": "ahgf_shcarto:AHGFMappedNode"
            }, {
                "name": "Stream Network",
                "description": "[Licence](http://creativecommons.org/licenses/by/3.0/au/)",
                "dataCustodian": "[Australian Bureau of Meteorology](http://www.bom.gov.au/water/geofabric/)",
                "rectangle": [
                    "112.10056181999998",
                    "-47.81318817937922",
                    "154.86193818000004",
                    "-5.051811819379163"
                ],
                "type": "wms",
                "url": "http://geofabric.bom.gov.au/simplefeatures/ows",
                "layers": "ahgf_shn:AHGFNetworkStream"
            }, {
                "name": "Stream Network Nodes",
                "description": "[Licence](http://creativecommons.org/licenses/by/3.0/au/)",
                "dataCustodian": "[Australian Bureau of Meteorology](http://www.bom.gov.au/water/geofabric/)",
                "rectangle": [
                    "113.33375",
                    "-43.628749999057746",
                    "153.62875000000008",
                    "-9.23624999970059"
                ],
                "type": "wms",
                "url": "http://geofabric.bom.gov.au/simplefeatures/ows",
                "layers": "ahgf_shn:AHGFNetworkNode"
            }, {
                "name": "Structure",
                "description": "[Licence](http://creativecommons.org/licenses/by/3.0/au/)",
                "dataCustodian": "[Australian Bureau of Meteorology](http://www.bom.gov.au/water/geofabric/)",
                "rectangle": [
                    "113.76872500000002",
                    "-43.58274499905778",
                    "153.5956600000001",
                    "-10.64324999965701"
                ],
                "type": "wms",
                "url": "http://geofabric.bom.gov.au/simplefeatures/ows",
                "layers": "ahgf_shcarto:AHGFStructure"
            }, {
                "name": "Waterbodies",
                "description": "[Licence](http://creativecommons.org/licenses/by/3.0/au/)",
                "dataCustodian": "[Australian Bureau of Meteorology](http://www.bom.gov.au/water/geofabric/)",
                "rectangle": [
                    "113.80691",
                    "-43.00307999905891",
                    "152.89131000000003",
                    "-10.903989999649017"
                ],
                "type": "wms",
                "url": "http://geofabric.bom.gov.au/simplefeatures/ows",
                "layers": "ahgf_shcarto:AHGFWaterbody"
            }, {
                "name": "Water Course Areas",
                "description": "[Licence](http://www.ga.gov.au/copyright)",
                "dataCustodian": "[Geoscience Australia](http://www.ga.gov.au/)",
                "rectangle": [
                    "113.56261000000002",
                    "-43.58998999905784",
                    "153.58856",
                    "-8.93332999971015"
                ],
                "type": "wms",

                "url": "http://geoserver.nationalmap.nicta.com.au/geotopo_250k/ows",
                "layers": "Hydrography:watercourseareas"

            }, {
                "name": "Water Course Lines",
                "description": "[Licence](http://www.ga.gov.au/copyright)",
                "dataCustodian": "[Geoscience Australia](http://www.ga.gov.au/)",
                "rectangle": [
                    "113.37533999999998",
                    "-43.629399999057775",
                    "153.6321",
                    "-8.93332999971015"
                ],
                "type": "wms",

                "url": "http://geoserver.nationalmap.nicta.com.au/geotopo_250k/ows",
                "layers": "Hydrography:watercourselines"

            }, {
                "name": "Waterfall Points",
                "description": "[Licence](http://www.ga.gov.au/copyright)",
                "dataCustodian": "[Geoscience Australia](http://www.ga.gov.au/)",
                "rectangle": [
                    "115.84323",
                    "-43.49497999905798",
                    "153.04724000000002",
                    "-10.643249999657044"
                ],
                "type": "wms",

                "url": "http://geoserver.nationalmap.nicta.com.au/geotopo_250k/ows",
                "layers": "Hydrography:waterfallpoints"

            }, {
                "name": "Waterholes",
                "description": "[Licence](http://www.ga.gov.au/copyright)",
                "dataCustodian": "[Geoscience Australia](http://www.ga.gov.au/)",
                "rectangle": [
                    "112.89583439399999",
                    "-47.40775060536477",
                    "154.01767560599998",
                    "-6.2859093933647605"
                ],
                "type": "wms",

                "url": "http://geoserver.nationalmap.nicta.com.au/geotopo_250k/ows",
                "layers": "Hydrography:waterholes"

            }, {
                "name": "Water Observations from Space",
                "type": "group",
                "items": [{
                    "name": "1 - Detections",
                    "description": "This web service shows layer 1 of 5 of the Water Observations from Space product. This layer depicts the number of times that water was detected across Australia between 1987 and 2014, as produced by the Water Observation from Space analysis procedure.\n\nWater Observations from Space (WOfS) is derived from Landsat-5 and Landsat-7 satellite imagery acquired over Australia between 1987 and 2014. The Landsat data underpinning WOfS is ARG25 standard data located in the Australian Geoscience Data Cube (AGDC) at the National Computational Infrastructure (NCI) in the Australian National University (ANU), Canberra. The WOfS product is calculated from all acceptable Landsat scenes in the Geoscience Australia archive for the time period. The detection process is based on spectral analysis of each pixel in each Landsat scene.\n\nThe water detection algorithm used to detect water from each observed pixel is based on a statistical regression tree analysis of a set of normalised difference indices and corrected band values. The regression is based on a set of water and non-water samples created by visual interpretation of 20 Landsat scenes from across Australia. The sample locations, ensure that the logistic regression is based on the full geographic range of conditions experienced in Australia.\n\nThe regression analysis determined a set of best indices and bands for the analysis and the associated thresholds in each component to derive a final classification tree, producing a water/non-water classification for every pixel in the Data Cube. The final water classification for each pixel is modified by Pixel Quality (see associated RG25 - PQ product information) and terrain.\n\nOnce the water algorithm has completed its process, the water detection for a pixel through time is combined to produce a total number of water observations for each pixel. This is compared to a total number of clear observations for the same pixel, derived from the PQ analysis. The ratio is expressed as a percentage water recurrence.\n\nA separate analysis produces a confidence dataset, providing an assessment on whether a pixel depicted as having had water detected at some time is likely. The layer is computed by combining a set of confidence factors using a weighted sum approach, with the weightings derived by logistic regression.",
                    "dataCustodian": "[Geoscience Australia](http://www.ga.gov.au/)\n\n[nfrip@ga.gov.au](mailto:nfrip@ga.gov.au)",
                    "rectangle": [
                        111.0, -45.0,
                        155.0, -10.0
                    ],
                    "type": "wms",
                    "url": "http://eos.ga.gov.au/geoserver/NFRIP-WOfS/wms",
                    "layers": "WaterObservations",
                    "dataUrlType": "none"
                }, {
                    "name": "2 - Clear Observations",
                    "description": "This web service shows layer 2 of 5 of the Water Observations from Space product. This layer depicts the number of times that a satellite observation was clear for the 1987 to 2014 period, as produced by the Water Observation from Space analysis procedure. A clear observation is defined as one where the observation was not disrupted by cloud, shadows (including terrain shadows) or satellite sensor issues.\n\nWater Observations from Space (WOfS) is derived from Landsat-5 and Landsat-7 satellite imagery acquired over Australia between 1987 and 2014. The Landsat data underpinning WOfS is ARG25 standard data located in the Australian Geoscience Data Cube (AGDC) at the National Computational Infrastructure (NCI) in the Australian National University (ANU), Canberra. The WOfS product is calculated from all acceptable Landsat scenes in the Geoscience Australia archive for the time period. The detection process is based on spectral analysis of each pixel in each Landsat scene.\n\nThe water detection algorithm used to detect water from each observed pixel is based on a statistical regression tree analysis of a set of normalised difference indices and corrected band values. The regression is based on a set of water and non-water samples created by visual interpretation of 20 Landsat scenes from across Australia. The sample locations, ensure that the logistic regression is based on the full geographic range of conditions experienced in Australia.\n\nThe regression analysis determined a set of best indices and bands for the analysis and the associated thresholds in each component to derive a final classification tree, producing a water/non-water classification for every pixel in the Data Cube. The final water classification for each pixel is modified by Pixel Quality (see associated RG25 - PQ product information) and terrain.\n\nOnce the water algorithm has completed its process, the water detection for a pixel through time is combined to produce a total number of water observations for each pixel. This is compared to a total number of clear observations for the same pixel, derived from the PQ analysis. The ratio is expressed as a percentage water recurrence.\n\nA separate analysis produces a confidence dataset, providing an assessment on whether a pixel depicted as having had water detected at some time is likely. The layer is computed by combining a set of confidence factors using a weighted sum approach, with the weightings derived by logistic regression.",
                    "dataCustodian": "[Geoscience Australia](http://www.ga.gov.au/)\n\n[nfrip@ga.gov.au](mailto:nfrip@ga.gov.au)",
                    "rectangle": [
                        111.0, -45.0,
                        155.0, -10.0
                    ],
                    "type": "wms",
                    "url": "http://eos.ga.gov.au/geoserver/NFRIP-WOfS/wms",
                    "layers": "ClearObservations",
                    "dataUrlType": "none"
                }, {
                    "name": "3 - Summary",
                    "description": "This web service shows layer 3 of 5 of the Water Observations from Space product. This layer depicts the ratio of the number of times that water was detected across Australia between 1987 and 2014, with the number of times that a clear observation of each location was made. The ratio is displayed as a percentage. The calculation is produced by the Water Observation from Space analysis procedure.\n\nWater Observations from Space (WOfS) is derived from Landsat-5 and Landsat-7 satellite imagery acquired over Australia between 1987 and 2014. The Landsat data underpinning WOfS is ARG25 standard data located in the Australian Geoscience Data Cube (AGDC) at the National Computational Infrastructure (NCI) in the Australian National University (ANU), Canberra. The WOfS product is calculated from all acceptable Landsat scenes in the Geoscience Australia archive for the time period. The detection process is based on spectral analysis of each pixel in each Landsat scene.\n\nThe water detection algorithm used to detect water from each observed pixel is based on a statistical regression tree analysis of a set of normalised difference indices and corrected band values. The regression is based on a set of water and non-water samples created by visual interpretation of 20 Landsat scenes from across Australia. The sample locations, ensure that the logistic regression is based on the full geographic range of conditions experienced in Australia.\n\nThe regression analysis determined a set of best indices and bands for the analysis and the associated thresholds in each component to derive a final classification tree, producing a water/non-water classification for every pixel in the Data Cube. The final water classification for each pixel is modified by Pixel Quality (see associated RG25 - PQ product information) and terrain.\n\nOnce the water algorithm has completed its process, the water detection for a pixel through time is combined to produce a total number of water observations for each pixel. This is compared to a total number of clear observations for the same pixel, derived from the PQ analysis. The ratio is expressed as a percentage water recurrence.\n\nA separate analysis produces a confidence dataset, providing an assessment on whether a pixel depicted as having had water detected at some time is likely. The layer is computed by combining a set of confidence factors using a weighted sum approach, with the weightings derived by logistic regression.",
                    "dataCustodian": "[Geoscience Australia](http://www.ga.gov.au/)\n\n[nfrip@ga.gov.au](mailto:nfrip@ga.gov.au)",
                    "rectangle": [
                        111.0, -45.0,
                        155.0, -10.0
                    ],
                    "type": "wms",
                    "url": "http://eos.ga.gov.au/geoserver/NFRIP-WOfS/wms",
                    "layers": "WaterSummary",
                    "dataUrlType": "none"
                }, {
                    "name": "4 - Confidence",
                    "description": "This web service shows layer 4 of 5 of the Water Observations from Space product. This layer depicts the confidence in the water observations displayed in the water summary layer according to comparison with other national data.\n\nWater Observations from Space (WOfS) is derived from Landsat-5 and Landsat-7 satellite imagery acquired over Australia between 1987 and 2014. The Landsat data underpinning WOfS is ARG25 standard data located in the Australian Geoscience Data Cube (AGDC) at the National Computational Infrastructure (NCI) in the Australian National University (ANU), Canberra. The WOfS product is calculated from all acceptable Landsat scenes in the Geoscience Australia archive for the time period. The detection process is based on spectral analysis of each pixel in each Landsat scene.\n\nThe water detection algorithm used to detect water from each observed pixel is based on a statistical regression tree analysis of a set of normalised difference indices and corrected band values. The regression is based on a set of water and non-water samples created by visual interpretation of 20 Landsat scenes from across Australia. The sample locations, ensure that the logistic regression is based on the full geographic range of conditions experienced in Australia.\n\nThe regression analysis determined a set of best indices and bands for the analysis and the associated thresholds in each component to derive a final classification tree, producing a water/non-water classification for every pixel in the Data Cube. The final water classification for each pixel is modified by Pixel Quality (see associated RG25 - PQ product information) and terrain.\n\nOnce the water algorithm has completed its process, the water detection for a pixel through time is combined to produce a total number of water observations for each pixel. This is compared to a total number of clear observations for the same pixel, derived from the PQ analysis. The ratio is expressed as a percentage water recurrence.\n\nA separate analysis produces a confidence dataset, providing an assessment on whether a pixel depicted as having had water detected at some time is likely. The layer is computed by combining a set of confidence factors using a weighted sum approach, with the weightings derived by logistic regression.",
                    "dataCustodian": "[Geoscience Australia](http://www.ga.gov.au/)\n\n[nfrip@ga.gov.au](mailto:nfrip@ga.gov.au)",
                    "rectangle": [
                        112.0, -45.0,
                        154.0, -10.0
                    ],
                    "type": "wms",
                    "url": "http://eos.ga.gov.au/geoserver/NFRIP-WOfS/wms",
                    "layers": "Confidence",
                    "dataUrlType": "none"
                }, {
                    "name": "5 - Filtered Summary",
                    "description": "This web service shows layer 5 of 5 of the Water Observations from Space product. This layer shows the water summary information (layer 3 of 5) filtered to mask out areas where confidence is zero according to layer 4 of 5. As for the water summary layer, this layer shows the ratio of water observations to clear observations, with the ratio is displayed as a percentage. The calculation is produced by the Water Observation from Space analysis procedure.\n\nWater Observations from Space (WOfS) is derived from Landsat-5 and Landsat-7 satellite imagery acquired over Australia between 1987 and 2014. The Landsat data underpinning WOfS is ARG25 standard data located in the Australian Geoscience Data Cube (AGDC) at the National Computational Infrastructure (NCI) in the Australian National University (ANU), Canberra. The WOfS product is calculated from all acceptable Landsat scenes in the Geoscience Australia archive for the time period. The detection process is based on spectral analysis of each pixel in each Landsat scene.\n\nThe water detection algorithm used to detect water from each observed pixel is based on a statistical regression tree analysis of a set of normalised difference indices and corrected band values. The regression is based on a set of water and non-water samples created by visual interpretation of 20 Landsat scenes from across Australia. The sample locations, ensure that the logistic regression is based on the full geographic range of conditions experienced in Australia.\n\nThe regression analysis determined a set of best indices and bands for the analysis and the associated thresholds in each component to derive a final classification tree, producing a water/non-water classification for every pixel in the Data Cube. The final water classification for each pixel is modified by Pixel Quality (see associated RG25 - PQ product information) and terrain.\n\nOnce the water algorithm has completed its process, the water detection for a pixel through time is combined to produce a total number of water observations for each pixel. This is compared to a total number of clear observations for the same pixel, derived from the PQ analysis. The ratio is expressed as a percentage water recurrence.\n\nA separate analysis produces a confidence dataset, providing an assessment on whether a pixel depicted as having had water detected at some time is likely. The layer is computed by combining a set of confidence factors using a weighted sum approach, with the weightings derived by logistic regression.",
                    "dataCustodian": "[Geoscience Australia](http://www.ga.gov.au/)\n\n[nfrip@ga.gov.au](mailto:nfrip@ga.gov.au)",
                    "rectangle": [
                        111.0, -45.0,
                        155.0, -10.0
                    ],
                    "type": "wms",
                    "url": "http://eos.ga.gov.au/geoserver/NFRIP-WOfS/wms",
                    "layers": "WaterSummaryFiltered",
                    "dataUrlType": "none"
                }]
            }, {
                "name": "Water Points",
                "description": "[Licence](http://www.ga.gov.au/copyright)",
                "dataCustodian": "[Geoscience Australia](http://www.ga.gov.au/)",
                "rectangle": [
                    "113.76517999999999",
                    "-38.63448999907962",
                    "153.09347999999997",
                    "-10.072709999674638"
                ],
                "type": "wms",

                "url": "http://geoserver.nationalmap.nicta.com.au/geotopo_250k/ows",
                "layers": "Hydrography:waterpoints"

            }, {
                "name": "Water Pipeline",
                "description": "[Licence](http://creativecommons.org/licenses/by/3.0/au/)",
                "dataCustodian": "[Australian Bureau of Meteorology](http://www.bom.gov.au/water/geofabric/)",
                "rectangle": [
                    "113.80691",
                    "-43.00307999905891",
                    "152.89131000000003",
                    "-10.903989999649017"
                ],
                "type": "wms",
                "url": "http://geofabric.bom.gov.au/simplefeatures/ows",
                "layers": "ahgf_shcarto:AHGFWaterPipeline"
            }, {
                "name": "Water Storage",
                "description": "[Licence](http://creativecommons.org/licenses/by/3.0/au/)",
                "dataCustodian": "[Australian Bureau of Meteorology](http://www.bom.gov.au/water/geofabric/)",
                "rectangle": [
                    "112.9318700000001",
                    "-42.75848999905948",
                    "153.00634000000005",
                    "-9.951769999678337"
                ],
                "type": "wms",
                "url": "http://geofabric.bom.gov.au/simplefeatures/ows",
                "layers": "ahgf_shcarto:AHGFDam"
            }, {
                "name": "River Region",
                "description": "[Licence](http://creativecommons.org/licenses/by/3.0/au/)",
                "dataCustodian": "[Australian Bureau of Meteorology](http://www.bom.gov.au/water/geofabric/)",
                "rectangle": [
                    "112.9225",
                    "-43.64250000005773",
                    "153.63750000000013",
                    "-9.229999999700832"
                ],
                "type": "wms",
                "url": "http://geofabric.bom.gov.au/simplefeatures/ows",
                "layers": "ahgf_hrr:RiverRegion"
            }, {
                "name": "Catchment",
                "description": "[Licence](http://creativecommons.org/licenses/by/3.0/au/)",
                "dataCustodian": "[Australian Bureau of Meteorology](http://www.bom.gov.au/water/geofabric/)",
                "rectangle": [
                    "112.9225",
                    "-43.73999999905757",
                    "153.63750000000002",
                    "-9.197499999701808"
                ],
                "type": "wms",
                "url": "http://geofabric.bom.gov.au/simplefeatures/ows",
                "layers": "ahgf_hrc:AHGFContractedCatchment"
            }, {
                "name": " Drainage Division",
                "description": "[Licence](http://creativecommons.org/licenses/by/3.0/au/)",
                "dataCustodian": "[Australian Bureau of Meteorology](http://www.bom.gov.au/water/geofabric/)",
                "rectangle": [
                    "111.24438730279999",
                    "-48.47186269657931",
                    "155.3156126972001",
                    "-4.400637302179204"
                ],
                "type": "wms",
                "url": "http://geofabric.bom.gov.au/simplefeatures/ows",
                "layers": "ahgf_hrr:AWRADrainageDivision"
            }, {
                "name": "NCB Level1 Drainage Division",
                "description": "[Licence](http://creativecommons.org/licenses/by/3.0/au/)",
                "dataCustodian": "[Australian Bureau of Meteorology](http://www.bom.gov.au/water/geofabric/)",
                "rectangle": [
                    "112.9225",
                    "-43.73999999905757",
                    "153.63750000000002",
                    "-9.197499999701801"
                ],
                "type": "wms",
                "url": "http://geofabric.bom.gov.au/simplefeatures/ows",
                "layers": "ahgf_shcatch:NCBLevel1DrainageDivision"
            }, {
                "name": "NCB Level2 Drainage Basin Group",
                "description": "[Licence](http://creativecommons.org/licenses/by/3.0/au/)",
                "dataCustodian": "[Australian Bureau of Meteorology](http://www.bom.gov.au/water/geofabric/)",
                "rectangle": [
                    "112.9225",
                    "-43.73999999905757",
                    "153.63750000000013",
                    "-9.197499999701803"
                ],
                "type": "wms",
                "url": "http://geofabric.bom.gov.au/simplefeatures/ows",
                "layers": "ahgf_shcatch:NCBLevel2DrainageBasinGroup"
            }]
        }, {
            "name": "Terrain",
            "type": "group",
            "items": [{
                "name": "Caves",
                "description": "[Licence](http://www.ga.gov.au/copyright)",
                "dataCustodian": "[Geoscience Australia](http://www.ga.gov.au/)",
                "rectangle": [
                    "113.40833999999998",
                    "-42.73787999905959",
                    "153.12877",
                    "-12.581149999598347"
                ],
                "type": "wms",

                "url": "http://geoserver.nationalmap.nicta.com.au/geotopo_250k/ows",
                "layers": "Terrain:caves"

            }, {
                "name": "Craters",
                "description": "[Licence](http://www.ga.gov.au/copyright)",
                "dataCustodian": "[Geoscience Australia](http://www.ga.gov.au/)",
                "rectangle": [
                    "127.38872000000002",
                    "-37.79733999908604",
                    "145.12202",
                    "-18.183079999439965"
                ],
                "type": "wms",

                "url": "http://geoserver.nationalmap.nicta.com.au/geotopo_250k/ows",
                "layers": "Terrain:craters"

            }, {
                "name": "Deformations",
                "description": "[Licence](http://www.ga.gov.au/copyright)",
                "dataCustodian": "[Geoscience Australia](http://www.ga.gov.au/)",
                "rectangle": [
                    "115.73604000000003",
                    "-36.794289999094765",
                    "152.29494000000003",
                    "-12.909959999588562"
                ],
                "type": "wms",

                "url": "http://geoserver.nationalmap.nicta.com.au/geotopo_250k/ows",
                "layers": "Terrain:deformationareas"

            }, {
                "name": "Cliffs",
                "description": "[Licence](http://www.ga.gov.au/copyright)",
                "dataCustodian": "[Geoscience Australia](http://www.ga.gov.au/)",
                "rectangle": [
                    "112.92144999999998",
                    "-43.65648999905773",
                    "153.46622",
                    "-11.006909999645897"
                ],
                "type": "wms",

                "url": "http://geoserver.nationalmap.nicta.com.au/geotopo_250k/ows",
                "layers": "Terrain:discontinuities"

            }, {
                "name": "Pinnacles",
                "description": "[Licence](http://www.ga.gov.au/copyright)",
                "dataCustodian": "[Geoscience Australia](http://www.ga.gov.au/)",
                "rectangle": [
                    "114.35003000000002",
                    "-35.99436999910254",
                    "152.91039",
                    "-11.944649999617436"
                ],
                "type": "wms",

                "url": "http://geoserver.nationalmap.nicta.com.au/geotopo_250k/ows",
                "layers": "Terrain:pinnacles"

            }, {
                "name": "Sand Ridges",
                "description": "[Licence](http://www.ga.gov.au/copyright)",
                "dataCustodian": "[Geoscience Australia](http://www.ga.gov.au/)",
                "rectangle": [
                    "112.93216999999999",
                    "-38.869929999077954",
                    "153.3485",
                    "-10.576659999659086"
                ],
                "type": "wms",

                "url": "http://geoserver.nationalmap.nicta.com.au/geotopo_250k/ows",
                "layers": "Terrain:sandridges"

            }, {
                "name": "Sands",
                "description": "[Licence](http://www.ga.gov.au/copyright)",
                "dataCustodian": "[Geoscience Australia](http://www.ga.gov.au/)",
                "rectangle": [
                    "112.9297",
                    "-43.55226999905789",
                    "153.50303",
                    "-9.845259999681689"
                ],
                "type": "wms",

                "url": "http://geoserver.nationalmap.nicta.com.au/geotopo_250k/ows",
                "layers": "Terrain:sands"

            }]
        }, {
            "name": "Transport",
            "type": "group",
            "items": [{
                "name": "Aircraft Facilites",
                "description": "[Licence](http://www.ga.gov.au/copyright)",
                "dataCustodian": "[Geoscience Australia](http://www.ga.gov.au/)",
                "rectangle": [
                    "113.15955999999998",
                    "-43.651859999057734",
                    "153.56134999999998",
                    "-9.088949999705271"
                ],
                "type": "wms",

                "url": "http://geoserver.nationalmap.nicta.com.au/geotopo_250k/ows",
                "layers": "Transport:aircraftfacilitypoints"

            }, {
                "name": "Barrier Points",
                "description": "[Licence](http://www.ga.gov.au/copyright)",
                "dataCustodian": "[Geoscience Australia](http://www.ga.gov.au/)",
                "rectangle": [
                    "114.60042999999999",
                    "-34.738279999116116",
                    "146.93454000000003",
                    "-11.439839999632706"
                ],
                "type": "wms",

                "url": "http://geoserver.nationalmap.nicta.com.au/geotopo_250k/ows",
                "layers": "Transport:barrierpoints"

            }, {
                "name": "Ferry Routes",
                "description": "[Licence](http://www.ga.gov.au/copyright)",
                "dataCustodian": "[Geoscience Australia](http://www.ga.gov.au/)",
                "rectangle": [
                    "115.2094",
                    "-43.14290999905865",
                    "153.52870000000001",
                    "-10.584439999658853"
                ],
                "type": "wms",

                "url": "http://geoserver.nationalmap.nicta.com.au/geotopo_250k/ows",
                "layers": "Transport:ferryroutelines"

            }, {
                "name": "Foot Tracks",
                "description": "[Licence](http://www.ga.gov.au/copyright)",
                "dataCustodian": "[Geoscience Australia](http://www.ga.gov.au/)",
                "rectangle": [
                    "113.52908",
                    "-43.61136999905781",
                    "153.41766",
                    "-14.099749999553625"
                ],
                "type": "wms",

                "url": "http://geoserver.nationalmap.nicta.com.au/geotopo_250k/ows",
                "layers": "Transport:foottracks"

            }, {
                "name": "Railway Bridges",
                "description": "[Licence](http://www.ga.gov.au/copyright)",
                "dataCustodian": "[Geoscience Australia](http://www.ga.gov.au/)",
                "rectangle": [
                    "114.95969",
                    "-38.58041999908001",
                    "153.13596000000004",
                    "-16.387539999488673"
                ],
                "type": "wms",

                "url": "http://geoserver.nationalmap.nicta.com.au/geotopo_250k/ows",
                "layers": "Transport:railwaybridgepoints"

            }, {
                "name": "Railway Crossings",
                "description": "[Licence](http://www.ga.gov.au/copyright)",
                "dataCustodian": "[Geoscience Australia](http://www.ga.gov.au/)",
                "rectangle": [
                    "113.64339",
                    "-42.75558999905954",
                    "153.34807",
                    "-12.482379999601294"
                ],
                "type": "wms",

                "url": "http://geoserver.nationalmap.nicta.com.au/geotopo_250k/ows",
                "layers": "Transport:railwaycrossinglines"

            }, {
                "name": "Railways",
                "description": "[Licence](http://www.ga.gov.au/copyright)",
                "dataCustodian": "[Geoscience Australia](http://www.ga.gov.au/)",
                "rectangle": [
                    "113.62627",
                    "-43.45491999905806",
                    "153.61314",
                    "-12.435059999602709"
                ],
                "type": "wms",

                "url": "http://geoserver.nationalmap.nicta.com.au/geotopo_250k/ows",
                "layers": "Transport:railways"

            }, {
                "name": "Railway Stop",
                "description": "[Licence](http://www.ga.gov.au/copyright)",
                "dataCustodian": "[Geoscience Australia](http://www.ga.gov.au/)",
                "rectangle": [
                    "114.61421",
                    "-42.87814999905925",
                    "153.61116",
                    "-12.4720799996016"
                ],
                "type": "wms",

                "url": "http://geoserver.nationalmap.nicta.com.au/geotopo_250k/ows",
                "layers": "Transport:railwaystoppoints"

            }, {
                "name": "Railway Tunnel Lines",
                "description": "[Licence](http://www.ga.gov.au/copyright)",
                "dataCustodian": "[Geoscience Australia](http://www.ga.gov.au/)",
                "rectangle": [
                    "119.11392999999998",
                    "-42.48963999906026",
                    "153.52849",
                    "-16.861979999475594"
                ],
                "type": "wms",

                "url": "http://geoserver.nationalmap.nicta.com.au/geotopo_250k/ows",
                "layers": "Transport:railwaytunnellines"

            }, {
                "name": "Road Crossing Lines",
                "description": "[Licence](http://www.ga.gov.au/copyright)",
                "dataCustodian": "[Geoscience Australia](http://www.ga.gov.au/)",
                "rectangle": [
                    "113.32183",
                    "-43.583039999057846",
                    "153.58248",
                    "-11.161099999641191"
                ],
                "type": "wms",

                "url": "http://geoserver.nationalmap.nicta.com.au/geotopo_250k/ows",
                "layers": "Transport:roadcrossinglines"

            }, {
                "name": "Road Crossing Points",
                "description": "[Licence](http://www.ga.gov.au/copyright)",
                "dataCustodian": "[Geoscience Australia](http://www.ga.gov.au/)",
                "rectangle": [
                    "114.00941000000002",
                    "-42.89165999905921",
                    "153.59565999999998",
                    "-10.970479999647017"
                ],
                "type": "wms",

                "url": "http://geoserver.nationalmap.nicta.com.au/geotopo_250k/ows",
                "layers": "Transport:roadcrossingpoints"

            }, {
                "name": "Roads",
                "description": "[Licence](http://www.ga.gov.au/copyright)",
                "dataCustodian": "[Geoscience Australia](http://www.ga.gov.au/)",
                "rectangle": [
                    "112.93174000000002",
                    "-43.58748999905784",
                    "153.63281",
                    "-8.93332999971015"
                ],
                "type": "wms",

                "url": "http://geoserver.nationalmap.nicta.com.au/geotopo_250k/ows",
                "layers": "Transport:roads"

            }, {
                "name": "Road Tunnel Lines",
                "description": "[Licence](http://www.ga.gov.au/copyright)",
                "dataCustodian": "[Geoscience Australia](http://www.ga.gov.au/)",
                "rectangle": [
                    "115.85188999999998",
                    "-37.829839999085785",
                    "151.67768999999998",
                    "-25.080719999274965"
                ],
                "type": "wms",

                "url": "http://geoserver.nationalmap.nicta.com.au/geotopo_250k/ows",
                "layers": "Transport:roadtunnellines"

            }]
        }, {
            "name": "Utility",
            "type": "group",
            "items": [{
                "name": "Pipelines",
                "description": "[Licence](http://www.ga.gov.au/copyright)",
                "dataCustodian": "[Geoscience Australia](http://www.ga.gov.au/)",
                "rectangle": [
                    "113.67812999999998",
                    "-43.00307999905895",
                    "153.15454",
                    "-10.903989999649047"
                ],
                "type": "wms",

                "url": "http://geoserver.nationalmap.nicta.com.au/geotopo_250k/ows",
                "layers": "Utility:pipelines"

            }]
        }, {
            "name": "Vegetation",
            "type": "group",
            "items": [{
                "name": "Cleared Lines",
                "description": "[Licence](http://www.ga.gov.au/copyright)",
                "dataCustodian": "[Geoscience Australia](http://www.ga.gov.au/)",
                "rectangle": [
                    "114.30741",
                    "-35.68676999910569",
                    "151.17083",
                    "-11.62904999962697"
                ],
                "type": "wms",

                "url": "http://geoserver.nationalmap.nicta.com.au/geotopo_250k/ows",
                "layers": "Vegetation:clearedlines"

            }, {
                "name": "Cultivated Areas",
                "description": "[Licence](http://www.ga.gov.au/copyright)",
                "dataCustodian": "[Geoscience Australia](http://www.ga.gov.au/)",
                "rectangle": [
                    "113.66133",
                    "-43.44901999905807",
                    "153.54656",
                    "-9.04530999970664"
                ],
                "type": "wms",

                "url": "http://geoserver.nationalmap.nicta.com.au/geotopo_250k/ows",
                "layers": "Vegetation:cultivatedareas"

            }, {
                "name": "Native Vegetation Areas",
                "description": "[Licence](http://www.ga.gov.au/copyright)",
                "dataCustodian": "[Geoscience Australia](http://www.ga.gov.au/)",
                "rectangle": [
                    "112.93226",
                    "-43.658549999057726",
                    "153.63769",
                    "-8.93332999971015"
                ],
                "type": "wms",

                "url": "http://geoserver.nationalmap.nicta.com.au/geotopo_250k/ows",
                "layers": "Vegetation:nativevegetationareas"

            }, {
                "name": "Windbreaks",
                "description": "[Licence](http://www.ga.gov.au/copyright)",
                "dataCustodian": "[Geoscience Australia](http://www.ga.gov.au/)",
                "rectangle": [
                    "114.99020999999999",
                    "-41.16088999906501",
                    "151.58246",
                    "-24.201429999293836"
                ],
                "type": "wms",

                "url": "http://geoserver.nationalmap.nicta.com.au/geotopo_250k/ows",
                "layers": "Vegetation:windbreaks"

            }]
        }]
    }, {
        "name": "Data.gov.au",
        "type": "ckan",
        "url": "http://www.data.gov.au",
        "filterQuery": ["fq=res_format%3awms"],
        "filterByWmsGetCapabilities": false,
        "minimumMaxScaleDenominator": 1e10,
        "groupBy": "organization",
        "blacklist": {
            "Rainforests (EVC_2005)": true
        }
    }, {
        "name": "Data Providers",
        "type": "group",
        "items": [{
            "name": "Topography (Geoscience Australia)",
            "description": "[Licence](http://www.ga.gov.au/copyright)",
            "dataCustodian": "[Geoscience Australia](http://www.ga.gov.au/)",
            "url": "http://geoserver.nationalmap.nicta.com.au/geotopo_250k/ows",
            "type": "wms-getCapabilities"
        }, {
            "name": "Water (Bureau of Meteorology Geofabric)",
            "description": "[Licence](http://creativecommons.org/licenses/by/3.0/au/)",
            "dataCustodian": "[Australian Bureau of Meteorology](http://www.bom.gov.au/water/geofabric/)",
            "url": "http://geofabric.bom.gov.au/simplefeatures/ows",
            "type": "wms-getCapabilities",
            "blacklist": {
                "Groundwater Cartography 2.1": true,
                "Groundwater Cartography 2.1": true,
                "Surface Cartography": true,
                "Surface Network 2.1": true
            }
        }, {
            "name": "Boundaries (Australia Bureau of Statistics)",
            "description": "[Licence](http://creativecommons.org/licenses/by/2.5/au/)",
            "dataCustodian": "[Australian Bureau of Statistics](http://www.abs.gov.au/)",
            "url": "http://geoserver.nationalmap.nicta.com.au/admin_bnds_abs/ows",
            "type": "wms-getCapabilities"
        }]
    }, {
        "name": "ACT Government",
        "type": "group",
        "items": []
    }, {
        "name": "New South Wales Government",
        "type": "group",
        "items": [{
            "name": "Administrative Boundaries",
            "type": "esri-mapServer-group",
            "url": "http://maps.six.nsw.gov.au/arcgis/rest/services/public/NSW_Administrative_Boundaries/MapServer",
            "itemProperties": {
                "dataCustodian": "[New South Wales Land and Property Information](mailto:sds.services@lpi.nsw.gov.au)",
                "info": [{
                    "name": "Service Description",
                    "content": "The NSW Administrative Boundaries Web Service is a dynamic map of administrative and property boundaries. Administrative Areas Boundaries depict a polygon feature class within the NSW Digital Cadastral Database maintained by LPI. The administrative boundaries provided through this web service includes: Counties, Suburbs, Parishes, Local Government Areas,    State Forests, National Parks, State Electoral Districts. For detailed information, for each individual dataset contained in this web services, please see the Digital Cadastre Database Dictionary published at http://www.lpi.nsw.gov.au/mapping_and_imagery/spatial_data."
                }, {
                    "name": "Legal Constraints",
                    "content": "Accessible through LPI Spatial Data Services. To the extent that Creative Commons licensing applies, all data and other material produced by LPI constitutes Crown copyright. Save for the content on this website supplied by third parties, the LPI logo, NSW Government logo, the Commonwealth Coat of Arms, and any material protected by a trade mark. LPI has applied the Creative Commons Attribution 3.0 Australia Licence. LPI asserts the right to be attributed as author of the original material in the following manner: © Land and Property Information [2015]. As far as practicable, material for which the copyright is owned by a third party will be clearly labelled. LPI has made all reasonable efforts to ensure that this material has been reproduced on this website with the full consent of the copyright owners."
                }]
            }
        }, {
            "name": "Aerial Imagery",
            "type": "esri-mapServer",
            "description": "The NSW Imagery web service provides access to a repository of the Land and Property Information's (LPI) standard imagery covering NSW, plus additional sourced imagery. It depicts an imagery map of NSW showing a selection of LPI’s imagery repository of LandSat 2014® satellite imagery, LPI’s standard coverage ADS sensor orthorectified imagery, LPI’s high resolution ADS sensor town imagery, LPI’s high resolution ADS sensor project imagery, AAM 2011 Sydney conurbation 10 cm GSD orthorectified imagery, AAM 2012 Tweed orthorectified imagery, Jacobs 2009 Upper Hunter AUSIMAGE® orthophoto imagery, Jacobs 2004 Queanbeyan AUSIMAGE® orthophoto imagery, Jacobs 2006 Yass AUSIMAGE® orthophoto Imagery and Jacobs 2002 Goulburn AUSIMAGE® orthophoto imagery. The characteristics of each image such as accuracy, resolution, viewing scale, image format etc varies by sensor, location, capture methodology, source and processing. The imagery web service provides access to authoritative and timely imagery covering the whole of NSW. The service ensures users are able to consume LPI's imagery without the requirement of hosting the imagery files within thier local system. The service is in a cached environment only. This dataset is compliant with the NSW FSDF and its specifications.",
            "dataCustodian": "[New South Wales Land and Property Information](mailto:sds.services@lpi.nsw.gov.au)",
            "url": "http://maps.six.nsw.gov.au/arcgis/rest/services/public/NSW_Imagery/MapServer",
            "info": [{
                "name": "Legal Constraints",
                "content": "Accessible through LPI Spatial Data Services, to the extent that Creative Commons licensing applies, all data and other material produced by LPI constitutes Crown copyright. Save for the content on this website supplied by third parties, the LPI logo, NSW Government logo, the Commonwealth Coat of Arms, and any material protected by a trade mark. LPI has applied the Creative Commons Attribution 3.0 Australia Licence. LPI asserts the right to be attributed as author of the original material in the following manner: © Land and Property Information [2015]. As far as practicable, material for which the copyright is owned by a third party will be clearly labelled. LPI has made all reasonable efforts to ensure that this material has been reproduced on this website with the full consent of the copyright owners."
            }],
            "opacity": 1.0
        }, {
            "name": "Aerial Imagery Dates",
            "type": "esri-mapServer",
            "description": "The NSW Imagery date web service provides access to a repository of the footprint Land and Property Information (LPI) standard imagery covering NSW, plus additional sourced imagery. It contains the footprint of LPI’s imagery repository of LandSat 2014® satellite imagery, LPI’s standard coverage ADS sensor orthorectified imagery, LPI’s high resolution ADS sensor town imagery, LPI’s high resolution ADS sensor project imagery, AAM 2012 Tweed orthorectified imagery, AAM 2012 (previously VEKTA) Sydney conurbation 10 cm GSD orthorectified imagery, Jacobs 2009 Upper Hunter AUSIMAGE® orthophoto imagery, Jacobs 2004 Queanbeyan AUSIMAGE® orthophoto imagery, Jacobs 2006 Yass AUSIMAGE® orthophoto Imagery and Jacobs 2002 Goulburn AUSIMAGE® orthophoto imagery. The footprint provides an approximate imagery capture date for all the image categories stated above. The service is available in a cached environment only. This dataset is compliant with the NSW FSDF and its specifications.",
            "dataCustodian": "[New South Wales Land and Property Information](mailto:sds.services@lpi.nsw.gov.au)",
            "url": "http://maps.six.nsw.gov.au/arcgis/rest/services/public/NSW_Imagery_Dates/MapServer",
            "info": [{
                "name": "Legal Constraints",
                "content": "Accessible through LPI Spatial Data Services, to the extent that Creative Commons licensing applies, all data and other material produced by LPI constitutes Crown copyright. Save for the content on this website supplied by third parties, the LPI logo, NSW Government logo, the Commonwealth Coat of Arms, and any material protected by a trade mark. LPI has applied the Creative Commons Attribution 3.0 Australia Licence. LPI asserts the right to be attributed as author of the original material in the following manner: © Land and Property Information [2015]. As far as practicable, material for which the copyright is owned by a third party will be clearly labelled. LPI has made all reasonable efforts to ensure that this material has been reproduced on this website with the full consent of the copyright owners."
            }]
        }, {
            "name": "Points of Interest",
            "type": "esri-mapServer",
            "description": "The Points of Interest (POI) web service provides the identification and location of a feature, service or activity that people may want to see, know about or visit. POI features for this service are primarily derived from features maintained within the Digital Topographic Database (DTDB). The POI feature class is maintained programmatically (automated) by sourcing spatial and aspatial attributes from other feature classes in the DTDB that contain POI features. The midpoint of a line or polygon features is used to define the POI. Points of Interest include features related to Community, Education, Recreation, Transportation, Utility, or Hydrography, Physiography and Place, and defined as a place with a prescribed name. The attribute information for an individual dataset may have been thinned or modifed to cater for the service. The service is available in a cached environment only. This dataset is compliant with the NSW FSDF and its specifications. For details information for each individual dataset contained in this web services, please see the Digital Topographic Database Dictionary, published at http://www.lpi.nsw.gov.au/mapping_and_imagery/spatial_data.",
            "dataCustodian": "[New South Wales Land and Property Information](mailto:sds.services@lpi.nsw.gov.au)",
            "url": "http://maps.six.nsw.gov.au/arcgis/rest/services/public/NSW_POI/MapServer",
            "info": [{
                "name": "Legal Constraints",
                "content": "Accessible through LPI Spatial Data Services, to the extent that Creative Commons licensing applies, all data and other material produced by LPI constitutes Crown copyright. Save for the content on this website supplied by third parties, the LPI logo, NSW Government logo, the Commonwealth Coat of Arms, and any material protected by a trade mark. LPI has applied the Creative Commons Attribution 3.0 Australia Licence. LPI asserts the right to be attributed as author of the original material in the following manner: © Land and Property Information [2015]. As far as practicable, material for which the copyright is owned by a third party will be clearly labelled. LPI has made all reasonable efforts to ensure that this material has been reproduced on this website with the full consent of the copyright owners."
            }]
        }, {
            "name": "Topographic Base Map",
            "type": "esri-mapServer",
            "description": "The NSW Base Map Web Service depicts a map of New South Wales (NSW) using layers from the Digital Topographic Database, the Geocoded Urban and Rural Addressing System database and the Digital Cadastral Database. This base map includes: Roads, Points of Interest, Localities, Landform, Drainage, Cultural data, Parks and forests, Property boundaries and Street address numbers.",
            "dataCustodian": "[New South Wales Land and Property Information](mailto:sds.services@lpi.nsw.gov.au)",
            "url": "http://maps.six.nsw.gov.au/arcgis/rest/services/public/NSW_Base_Map/MapServer",
            "info": [{
                "name": "Legal Constraints",
                "content": "Accessible through LPI Spatial Data Services. To the extent that Creative Commons licensing applies, all data and other material produced by LPI constitutes Crown copyright. Save for the content on this website supplied by third parties, the LPI logo, NSW Government logo, the Commonwealth Coat of Arms, and any material protected by a trade mark. LPI has applied the Creative Commons Attribution 3.0 Australia Licence. LPI asserts the right to be attributed as author of the original material in the following manner: © Land and Property Information [2015]. As far as practicable, material for which the copyright is owned by a third party will be clearly labelled. LPI has made all reasonable efforts to ensure that this material has been reproduced on this website with the full consent of the copyright owners."
            }],
            "opacity": 1.0
        }]
    }, {
        "name": "Northern Territory Government",
        "description": "[Licence](http://www.ga.gov.au/copyright)",
        "dataCustodian": "[Geoscience Australia](http://www.ga.gov.au/)",
        "url": "http://wms1.ntlis.nt.gov.au/ilismap",
        "type": "wms-getCapabilities"
    }, {
        "name": "Queensland Government",
        "type": "group",
        "items": [{
            "name": "Resources",
            "type": "esri-mapServer-group",
            "url": "https://geospatial.information.qld.gov.au/ArcGIS/rest/services/MINES/Resources/MapServer",
            "blacklist": {
                "Coal Mine Site": true,
                "Coal Resource Area": true,
                "Coal Resource Boundary": true
            }
        }, {
            "name": "Administrative Areas",
            "type": "esri-mapServer-group",
            "url": "https://geospatial.information.qld.gov.au/ArcGIS/rest/services/MINES/AdministrativeAreas/MapServer"
        }, {
            "name": "Boreholes",
            "type": "esri-mapServer-group",
            "url": "https://geospatial.information.qld.gov.au/ArcGIS/rest/services/MINES/Boreholes/MapServer"
        }, {
            "name": "Regional Geology",
            "type": "esri-mapServer-group",
            "url": "https://geospatial.information.qld.gov.au/ArcGIS/rest/services/MINES/GeologyRegional/MapServer",
            "blacklist": {
                "Regional Bowen Basin Solid Geology": true,
                "Regional Bowen Basin Structure": true,
                "Regional Burdekin River Structure": true,
                "Regional Burdekin River Surface Geology": true,
                "Regional Cape York Peninsula Structure": true,
                "Regional Cape York Peninsula Surface Geology": true,
                "Regional Carpentaria-Karumba Basins Structure": true,
                "Regional Carpentaria-Karumba Basins Surface Geology": true,
                "Regional Central Eromanga Basin Structure": true,
                "Regional Central Eromanga Basin Surface Geology": true,
                "Regional Bowen Basin extent": true,
                "Regional Burdekin River extent": true,
                "Regional Cape York Peninsula extent": true,
                "Regional Carpentaria-Karumba Basins extent": true,
                "Regional Central Eromanga Basin extent": true,
                "Regional Georgina Basin extent ": true,
                "Regional Hodgkinson-Laura Basins extent ": true,
                "Regional Moreton Region extent ": true,
                "Regional Mount Isa Inlier extent ": true,
                "Regional Hodgkinson-Laura Basins Surface Geology": true,
                "Regional Moreton Region Surface Geology": true,
                "Regional Mount Isa Inlier Structure": true
            }
        }, {
            "name": "State Geology",
            "type": "esri-mapServer-group",
            "url": "https://geospatial.information.qld.gov.au/ArcGIS/rest/services/MINES/GeologyState/MapServer"
        }, {
            "name": "Geophysics",
            "type": "esri-mapServer-group",
            "url": "https://geospatial.information.qld.gov.au/ArcGIS/rest/services/MINES/Geophysics/MapServer"
        }, {
            "name": "Historic Mines Permits",
            "type": "esri-mapServer-group",
            "url": "https://geospatial.information.qld.gov.au/ArcGIS/rest/services/MINES/MinesPermitsHistoric/MapServer",
            "blacklist": {
                "Historic ML Granted": true,
                "Historic Advertised Area Petroleum": true
            }
        }, {
            "name": "Structural Framework",
            "type": "esri-mapServer-group",
            "url": "https://geospatial.information.qld.gov.au/ArcGIS/rest/services/MINES/StructuralFramework/MapServer"
        }, {
            "name": "Floodlines",
            "type": "esri-mapServer-group",
            "url": "https://geospatial.information.qld.gov.au/ArcGIS/rest/services/MINES/StructuralFramework/MapServer"
        }, {
            "name": "Administrative Boundaries",
            "type": "esri-mapServer-group",
            "url": "https://geospatial.information.qld.gov.au/ArcGIS/rest/services/QLD/AdminBoundaries/MapServer",
            "blacklist": {
                "Key maps for standard mapping scales": true,
                "Maritime safety": true,
                "Pest plant and animal management": true,
                "Queensland agencies - regional boundaries": true,
                "Strategic cropping land": true,
                "Water resource plan - Burnett Basin": true,
                "Water resource plan - Great Artesian Basin": true,

                "Biogeographic Regions": true,
                "Biogeographic Subregions": true,
                "Built up areas": true,
                "Chemical distribution regulated areas": true,
                "Climatic regions for stormwater management design objectives": true,
                "Coastal management districts": true,
                "Coastal plan coastal zone": true,
                "Coastline and State border": true,
                "Commercial fishery 6 minute reporting grid": true,
                "Directory of important wetlands": true,
                "Drainage basin sub-areas": true,
                "Drainage basins": true,
                "Central Queensland environmental values subcatchments": true,
                "Central Queensland water types": true,
                "South East Queensland environmental values subcatchments": true,
                "South East Queensland management intent for waters": true,
                "South East Queensland water types": true,
                "Wet Tropics environmental values scheduled plan outline": true,
                "Wet Tropics environmental values subcatchments": true,
                "Wet Tropics groundwater zones": true,
                "Wet Tropics management intent for waters": true,
                "Wet Tropics water types": true,
                "Fish habitat areas": true,
                "Floodplain assessment overlay": true,
                "Forest plantation licence areas": true,
                "Grazing land management regions": true,
                "Great Barrier Reef coast marine park zoning": true,
                "Groundwater alluvial boundaries - polylines": true,
                "1:5000 map sheet key map": true,
                "1:10000 map sheet key map": true,
                "1:25000 map sheet key map": true,
                "1:50000 map sheet key map": true,
                "1:100000 map sheet key map": true,
                "1:250000 map sheet key map": true,
                "Koala plan 2006-2016": true,
                "Land for public recreation": true,
                "Locality Boundaries": true,
                "Management areas for emissions and hazardous activities State interests": true,
                "Fishing ship operational area": true,
                "Maritime safety compulsory pilotage areas": true,
                "Maritime safety compulsory pilotage limits": true,
                "Maritime safety pilotage areas": true,
                "Maritime safety pilotage limits": true,
                "Maritime safety port areas": true,
                "Maritime safety regional limits": true,
                "Maritime safety Torres Strait zone": true,
                "Moreton Bay broadscale habitats 2008": true,
                "Moreton Bay marine park designated areas2008": true,
                "Nature and forestry protected areas": true,
                "Nature and forestry protected areas - boundaries": true,
                "Protected areas boundaries": true,
                "Regulated vegetation management": true,
                "Rural properties": true,
                "School kilometric bus routes": true,
                "Soil and land resource project boundaries": true,
                "Special management areas": true,
                "State Development areas": true,
                "State planning policy acid sulphate soils trigger areas": true,
                "Stock routes": true,
                "Proposed strategic cropping land": true,
                "Strategic cropping land protection areas": true,
                "Strategic cropping land zones": true,
                "Sub-zones for strategic cropping land mitigation rates": true,
                "Trigger map for strategic cropping land": true,
                "Surat cumulative management area": true,
                "Taxi contract areas": true,
                "Vegetation management coastal and non-coastal bioregions and sub-regions": true,
                "Water Act 2000 - s0026 moratorium - Balonne Moonie and Border Rivers underground water areas": true,
                "Water resource plan - areas": true,
                "Water resource plan - Burnett Basin 2014 - s05 subcatchment areas": true,
                "Water resource plan - Burnett Basin 2014 - s06 Coastal Burnett overland flow area": true,
                "Water resource plan - Burnett Basin 2014 - s07 groundwater management areas": true,
                "Water resource plan - Burnett Basin 2014 - s08 groundwater units sub-areas - Coastal Burnett unit 1": true,
                "Water resource plan - Burnett Basin 2014 - s08 groundwater units sub-areas - Coastal Burnett unit 2": true,
                "Water resource plan - Burnett Basin 2014 - s08 groundwater units sub-areas - Upper Burnett": true,
                "Water resource plan - GAB 2006 - external boundary": true,
                "Water resource plan - GAB 2006 - management areas": true,
                "Wet Tropics - groundwater management areas": true,
                "Wetland protection area - high ecological significance": true,
                "Wetland protection area - trigger area": true,
                "Block Identification Map Index": true,
                "Blocks": true,
                "Sub-blocks": true,
                "Designated Fossicking Land": true,
                "Mining Policy Decisions": true,
                "Miscellaneous Notings": true,
                "Restricted Area": true,
                "Restricted Area 384 - Urban": true,
                "Mining District": true,
                "Mining Regions": true,
                "Native Title, Land subject to - indication only": true,
                "NW Qld Mineral and Energy Province": true,
                "Survey Control - Mines": true,
                "Fossicking Area": true,
                "Federal electoral boundaries": true,
                "Central Queensland management intent for waters": true,
                "Erosion prone area all components": true,
                "Essential habitat map": true,
                "Farnborough sub-artesian area": true,
                "Fire management zones": true,
                "Moreton Bay marine park zoning": true,
                "Natural resource management regional boundaries": true,
                "Nature and forestry protected areas - Special management areas": true,
                "Nature refuges and coordinated conservation areas": true,
                "Notified no standing passenger roads": true,
                "Banana restricted zones": true,
                "Cattle tick declared areas": true,
                "Electric ants movement control boundary": true,
                "Mango leafhopper Cape York quarantine area": true,
                "Phylloxera exclusion zone": true,
                "Rabbit barrier fence": true,
                "Red imported fire ant restricted area - Gladstone": true,
                "Red imported fire ant restricted areas": true,
                "Wild dog barrier fence": true,
                "Priority development areas - economic development": true,
                "Agricultural Land Audit - regions": true,
                "Regional boundaries - Department of Agriculture and Fisheries": true,
                "Regional boundaries - Department of Natural Resources and Mines": true,
                "Regional boundaries - Department of State Development Infrastructure and Planning": true,
                "Regional boundaries - Queensland Parks and Wildlife Service": true,
                "Regional boundaries - Queensland transport": true,
                "Queensland heritage register boundaries": true,
                "Ramsar sites": true,
                "Regional planning area boundaries": true,
                "Regional planning interests - Priority agricultural area": true,
                "Regional planning interests - Priority living area": true,
                "Regional planning interests - Strategic environmental area": true,
                "Regulated air services": true
            }
        }, {
            "name": "Current Land Use",
            "type": "esri-mapServer-group",
            "url": "https://geospatial.information.qld.gov.au/ArcGIS/rest/services/QLD/CurrentLandUse/MapServer"
        }, {
            "name": "QTopo",
            "type": "esri-mapServer-group",
            "url": "https://geospatial.information.qld.gov.au/ArcGIS/rest/services/QLD/QTopo_WebM/MapServer"
        }, {
            "name": "Weather and Extreme Event Risk",
            "type": "esri-mapServer-group",
            "url": "https://geospatial.information.qld.gov.au/ArcGIS/rest/services/QLD/WeatherAndExtremeEventRisk/MapServer",
            "blacklist": {
                "Sorghum - deviation percent from long term median yield - El Nino": true,
                "Sorghum - deviation percent from long term median yield - La Nina": true,
                "Number of occurrences of 28C or higher for 3 days in a row in Apr": true,
                "Number of occurrences of 28C or higher for 3 days in a row in Feb": true,
                "Sorghum - long term median yield - tonnes per hectare - all years": true,
                "Sorghum - long term median yield - tonnes per hectare - El Nino": true
            }
        }]
    }, {
        "name": "South Australian Government",
        "description": "[Licence](http://creativecommons.org/licenses/by/2.5/au/)",
        "dataCustodian": "[South Australian Government](http://www.sa.gov.au/)",
        "url": "http://geoserver.nationalmap.nicta.com.au/sa_gov_au/ows",
        "type": "wms-getCapabilities"
    }, {
        "name": "Tasmanian Government",
        "type": "group",
        "items": [{
            "name": "Base Maps",
            "type": "group",
            "items": [{
                "name": "Topographic",
                "description": "[Licence](http://creativecommons.org/licenses/by/2.5/au/)",
                "dataCustodian": "[Tasmanian Government](http://www.tas.gov.au/)",
                "rectangle": [
                    "141",
                    "-44",
                    "152",
                    "-39"
                ],
                "type": "wms",
                "url": "http://services.thelist.tas.gov.au/arcgis/services/Basemaps/Topographic/ImageServer/WMSServer",
                "layers": "0",
                "opacity": "1.0"
            }, {
                "name": "Topographic Grayscale",
                "description": "[Licence](http://creativecommons.org/licenses/by/2.5/au/)",
                "dataCustodian": "[Tasmanian Government](http://www.tas.gov.au/)",
                "rectangle": [
                    "141",
                    "-44",
                    "152",
                    "-39"
                ],
                "type": "wms",
                "url": "http://services.thelist.tas.gov.au/arcgis/services/Basemaps/TopographicGrayScale/ImageServer/WMSServer",
                "layers": "0",
                "opacity": "1.0"
            }, {
                "name": "Orthophoto",
                "description": "[Licence](http://creativecommons.org/licenses/by/2.5/au/)",
                "dataCustodian": "[Tasmanian Government](http://www.tas.gov.au/)",
                "rectangle": [
                    "141",
                    "-44",
                    "152",
                    "-39"
                ],
                "type": "wms",
                "url": "http://services.thelist.tas.gov.au/arcgis/services/Basemaps/Orthophoto/ImageServer/WMSServer",
                "layers": "0",
                "opacity": "1.0"
            }, {
                "name": "Tasmania Map 500k Resolution",
                "description": "[Licence](http://creativecommons.org/licenses/by/2.5/au/)",
                "dataCustodian": "[Tasmanian Government](http://www.tas.gov.au/)",
                "rectangle": [
                    "141",
                    "-44",
                    "152",
                    "-39"
                ],
                "type": "wms",
                "url": "http://services.thelist.tas.gov.au/arcgis/services/Basemaps/Tasmap500K/ImageServer/WMSServer",
                "layers": "0",
                "opacity": "1.0"
            }, {
                "name": "Tasmania Map 250k Resolution",
                "description": "[Licence](http://creativecommons.org/licenses/by/2.5/au/)",
                "dataCustodian": "[Tasmanian Government](http://www.tas.gov.au/)",
                "rectangle": [
                    "141",
                    "-44",
                    "152",
                    "-39"
                ],
                "type": "wms",
                "url": "http://services.thelist.tas.gov.au/arcgis/services/Basemaps/Tasmap250K/ImageServer/WMSServer",
                "layers": "0",
                "opacity": "1.0"
            }, {
                "name": "Tasmania Map 100k Resolution",
                "description": "[Licence](http://creativecommons.org/licenses/by/2.5/au/)",
                "dataCustodian": "[Tasmanian Government](http://www.tas.gov.au/)",
                "rectangle": [
                    "141",
                    "-44",
                    "152",
                    "-39"
                ],
                "type": "wms",
                "url": "http://services.thelist.tas.gov.au/arcgis/services/Basemaps/Tasmap100K/ImageServer/WMSServer",
                "layers": "0",
                "opacity": "1.0"
            }, {
                "name": "Tasmania Map 25k Resolution",
                "description": "[Licence](http://creativecommons.org/licenses/by/2.5/au/)",
                "dataCustodian": "[Tasmanian Government](http://www.tas.gov.au/)",
                "rectangle": [
                    "141",
                    "-44",
                    "152",
                    "-39"
                ],
                "type": "wms",
                "url": "http://services.thelist.tas.gov.au/arcgis/services/Basemaps/Tasmap25K/ImageServer/WMSServer",
                "layers": "0",
                "opacity": "1.0"
            }]
        }, {
            "name": "Census Data",
            "description": "Service for Statistical data sourced from the Australian Bureau of Statistics.  [Licence](http://creativecommons.org/licenses/by/2.5/au/)",
            "dataCustodian": "[Tasmanian Government](http://www.tas.gov.au/)",
            "url": "http://services.thelist.tas.gov.au/arcgis/services/Public/ABSdata/MapServer/WMSServer",
            "type": "wms-getCapabilities",
            "blacklist": {
                "Service Layer was Removed": true
            }
        }, {
            "name": "Cadastre Parcels",
            "description": "Service for Cadastral Parcels service including the property address.  [Licence](http://creativecommons.org/licenses/by/2.5/au/)",
            "dataCustodian": "[Tasmanian Government](http://www.tas.gov.au/)",
            "url": "http://services.thelist.tas.gov.au/arcgis/services/Public/CadastreParcels/MapServer/WMSServer",
            "type": "wms-getCapabilities",
            "blacklist": {
                "Service Layer was Removed": true
            }
        }, {
            "name": "Climate Change",
            "description": "Service for Climate Futures data including mean temperature change, annual rainfall change, pan evaporation change, relative humidity change, mean frost risk, standard precipitation index and standard precipitation index change.  [Licence](http://creativecommons.org/licenses/by/2.5/au/)",
            "dataCustodian": "[Tasmanian Government](http://www.tas.gov.au/)",
            "url": "http://services.thelist.tas.gov.au/arcgis/services/Public/ClimateChange/MapServer/WMSServer",
            "type": "wms-getCapabilities",
            "blacklist": {
                "Service Layer was Removed": true
            }
        }, {
            "name": "COP Public",
            "description": "Service for Road Closures, Blocks and Exclusion Zones in Tasmania extracted form the Commom Operating Platform.  [Licence](http://creativecommons.org/licenses/by/2.5/au/)",
            "dataCustodian": "[Tasmanian Government](http://www.tas.gov.au/)",
            "url": "http://services.thelist.tas.gov.au/arcgis/services/Public/COPpublic/MapServer/WMSServer",
            "type": "wms-getCapabilities",
            "blacklist": {
                "Service Layer was Removed": true
            }
        }, {
            "name": "Emergency Management Public",
            "description": "Service for Emergency service layers that are publicly available including fire history and nearby safer places.  [Licence](http://creativecommons.org/licenses/by/2.5/au/)",
            "dataCustodian": "[Tasmanian Government](http://www.tas.gov.au/)",
            "url": "http://services.thelist.tas.gov.au/arcgis/services/Public/EmergencyManagementPublic/MapServer/WMSServer",
            "type": "wms-getCapabilities",
            "blacklist": {
                "Service Layer was Removed": true
            }
        }, {
            "name": "Flood Mapping Public",
            "description": "Service for Flood extents that are publicly available showing areas affected (either inundated or surrounded by water) during different flood / dam break scenarios.  [Licence](http://creativecommons.org/licenses/by/2.5/au/)",
            "dataCustodian": "[Tasmanian Government](http://www.tas.gov.au/)",
            "url": "http://services.thelist.tas.gov.au/arcgis/services/Public/FloodMappingPublic/MapServer/WMSServer",
            "type": "wms-getCapabilities",
            "blacklist": {
                "Service Layer was Removed": true
            }
        }, {
            "name": "Geological & Soils",
            "description": "Service for Geological and Soil datasets including Soil Types, Geology captured at 1:25,000 or 1:250,000 scale and Exploration license areas.  [Licence](http://creativecommons.org/licenses/by/2.5/au/)",
            "dataCustodian": "[Tasmanian Government](http://www.tas.gov.au/)",
            "url": "http://services.thelist.tas.gov.au/arcgis/services/Public/GeologicalAndSoils/MapServer/WMSServer",
            "type": "wms-getCapabilities",
            "blacklist": {
                "Service Layer was Removed": true
            }
        }, {
            "name": "Indexes",
            "description": "Service for Index datasets depicting map series areas, aerial photography coverage and plan indexes.  [Licence](http://creativecommons.org/licenses/by/2.5/au/)",
            "dataCustodian": "[Tasmanian Government](http://www.tas.gov.au/)",
            "url": "http://services.thelist.tas.gov.au/arcgis/services/Public/Indexes/MapServer/WMSServer",
            "type": "wms-getCapabilities",
            "blacklist": {
                "Service Layer was Removed": true
            }
        }, {
            "name": "Marine & Coastal",
            "description": "Service for Marine and coastal values relating to Tasmania. Datasets include marine life observations, coastal fauna and flora observations, surveys, wetland data, marine zoning and bathymetry data.  [Licence](http://creativecommons.org/licenses/by/2.5/au/)",
            "dataCustodian": "[Tasmanian Government](http://www.tas.gov.au/)",
            "url": "http://services.thelist.tas.gov.au/arcgis/services/Public/MarineAndCoastal/MapServer/WMSServer",
            "type": "wms-getCapabilities",
            "blacklist": {
                "Service Layer was Removed": true
            }
        }, {
            "name": "Natural Environment",
            "description": "Service for Flora and Fauna data including threatened species data, Natural Values Atlas (NVA) observations and vegetation communities.  [Licence](http://creativecommons.org/licenses/by/2.5/au/)",
            "dataCustodian": "[Tasmanian Government](http://www.tas.gov.au/)",
            "url": "http://services.thelist.tas.gov.au/arcgis/services/Public/NaturalEnvironment/MapServer/WMSServer",
            "type": "wms-getCapabilities",
            "blacklist": {
                "Service Layer was Removed": true
            }
        }, {
            "name": "Natural Value Atlas",
            "description": "Service for The datastets contained in this service are sourced from the Natural Values Atlas (NVA)  [Licence](http://creativecommons.org/licenses/by/2.5/au/)",
            "dataCustodian": "[Tasmanian Government](http://www.tas.gov.au/)",
            "url": "http://services.thelist.tas.gov.au/arcgis/services/Public/NVAdata/MapServer/WMSServer",
            "type": "wms-getCapabilities",
            "blacklist": {
                "Service Layer was Removed": true
            }
        }, {
            "name": "Placename Points",
            "description": "Service for Placename points is derived from spatial LIST datasets and will show a single point in the centre of each feature.  [Licence](http://creativecommons.org/licenses/by/2.5/au/)",
            "dataCustodian": "[Tasmanian Government](http://www.tas.gov.au/)",
            "url": "http://services.thelist.tas.gov.au/arcgis/services/Public/PlacenamePoints/MapServer/WMSServer",
            "type": "wms-getCapabilities",
            "blacklist": {
                "Service Layer was Removed": true
            }
        }, {
            "name": "Planning",
            "description": "Service for Southern Tasmanian Councils Authority (STCA) planning schemes areas including special areas, planning zones and zone boundaries. Please be aware that the planning scheme data is currently under review and many zones may be currently missing as a consequence. (Last updated 20/03/2014).  [Licence](http://creativecommons.org/licenses/by/2.5/au/)",
            "dataCustodian": "[Tasmanian Government](http://www.tas.gov.au/)",
            "url": "http://services.thelist.tas.gov.au/arcgis/services/Public/Planning/MapServer/WMSServer",
            "type": "wms-getCapabilities",
            "blacklist": {
                "Service Layer was Removed": true
            }
        }, {
            "name": "Planning Online",
            "description": "Service for Planning scheme mapping developed under the Land Use Planning and Approval Act, including Planning Zones, Planning Overlays and Planning Zone Boundaries maintained by The Tasmanian Planning Commission (TPC) together with contextual layers of Road Names, Cadastral Boundaries and the Topographic Base Map developed by Information and Land Services (ILS) - DPIPWE.  [Licence](http://creativecommons.org/licenses/by/2.5/au/)",
            "dataCustodian": "[Tasmanian Government](http://www.tas.gov.au/)",
            "url": "http://services.thelist.tas.gov.au/arcgis/services/Public/PlanningOnline/MapServer/WMSServer",
            "type": "wms-getCapabilities",
            "blacklist": {
                "Service Layer was Removed": true
            }
        }, {
            "name": "Topography & Relief",
            "description": "Service for Topographic feature typically found on a map such as roads, contours, rivers, points of interest and railway lines.  [Licence](http://creativecommons.org/licenses/by/2.5/au/)",
            "dataCustodian": "[Tasmanian Government](http://www.tas.gov.au/)",
            "url": "http://services.thelist.tas.gov.au/arcgis/services/Public/TopographyAndRelief/MapServer/WMSServer",
            "type": "wms-getCapabilities",
            "blacklist": {
                "Service Layer was Removed": true
            }
        }, {
            "name": "Wealth From Water",
            "description": "Service for Wealth from Water program that classifies land according to its suitability for various agricultural enterprises.  [Licence](http://creativecommons.org/licenses/by/2.5/au/)",
            "dataCustodian": "[Tasmanian Government](http://www.tas.gov.au/)",
            "url": "http://services.thelist.tas.gov.au/arcgis/services/Public/WealthFromWater/MapServer/WMSServer",
            "type": "wms-getCapabilities",
            "blacklist": {
                "Service Layer was Removed": true
            }
        }]
    }, {
        "name": "Victorian Government",
        "type": "ckan",
        "url": "http://www.data.vic.gov.au/data",
        "filterQuery": ["fq=res_format%3awms"],
        "filterByWmsGetCapabilities": true,
        "minimumMaxScaleDenominator": 1e10,
        "blacklist": {
            "2010 Index of Stream Condition - Fragmentation polygon features": true,
            "2010 Index of Stream Condition - Vegetation Overhang polygon features": true,
            "Planning scheme zones - Vicmap Planning": true,
            "Postcode Boundaries (polygon)": true,
            "Vicmap Index - Framework (line) 1:25 000": true,
            "Vicmap Index - Framework (polygon) 1:25 000": true,
            "Vicmap Topographic 1:100 000 map index": true,
            "2010 Index of Stream Condition - Channel Transect line features": true,
            "2010 Index of Stream Condition - Large Trees polygon features": true,
            "2010 Index of Stream Condition - Top of Bank line features": true,
            "2010 Index of Stream Condition - Vegetation Width line features": true,
            "2010 Index of Stream Condition - Water Body polygon features": true,
            "Potential Groundwater Dependent Ecosystem (GDE) Mapping for the East Gippsland CMA": true,
            "Potential Groundwater Dependent Ecosystem (GDE) Mapping for the Glenelg Hopkins CMA": true,
            "Potential Groundwater Dependent Ecosystem (GDE) Mapping for the North Central CMA": true,
            "Potential Groundwater Dependent Ecosystem (GDE) Mapping for the North East CMA": true,
            "2010 Index of Stream Condition - Bare Ground polygon features": true,
            "Potential Groundwater Dependent Ecosystem (GDE) Mapping for the Corangamite CMA": true,
            "WARD Boundaries 2012 (polygon) - Vicmap Admin": true,
            "Land use of South-West Victoria - Glenelg-Hopkins & Corangamite Region": true,
            "Land use of South-West Victoria - Port Phillip Region": true,
            "Land use of the North Central Catchment Management Authority": true,
            "Seismic Survey Lines": true,
            "Seismic Survey Points": true,
            "Bioregional Conservation Status - Depleted (EVC_2005)": true,
            "Bioregional Conservation Status - Endangered (EVC_2005)": true,
            "Bioregional Conservation Status - Least Concern (EVC_2005)": true,
            "Bioregional Conservation Status - Rare (EVC_2005)": true,
            "Bioregional Conservation Status - Vulnerable (EVC_2005)": true,
            "Box Ironbark Forests or dry/lower fertility Woodlands (EVC_1750)": true,
            "Box Ironbark Forests or dry/lower fertility Woodlands (EVC_2005)": true,
            "Coastal Scrubs Grasslands and Woodlands (EVC_1750)": true,
            "Coastal Scrubs Grasslands and Woodlands (EVC_2005)": true,
            "Department of Sustainability & Environment Regional Boundaries - Vicmap Admin": true,
            "Dry Forests - Exposed and/or lower altitude (EVC_2005)": true,
            "Dry Forests - Sheltered and/or higher altitude (EVC_1750)": true,
            "Dry Forests - Sheltered and/or higher altitude (EVC_2005)": true,
            "Geological Fault Rock (1:100,000)": true,
            "Geological Fossil Locations": true,
            "Heathlands - Not well drained (EVC_2005)": true,
            "Heathlands - Sandy and/or well drained (EVC_2005)": true,
            "Heathlands - Sub-alpine (EVC_2005)": true,
            "Heathy Woodlands - Damp and/or less well-drained (EVC_2005)": true,
            "Heathy Woodlands - Dry and/or better drained (EVC_1750)": true,
            "Heathy Woodlands - Dry and/or better drained (EVC_2005)": true,
            "Herb-rich Woodlands - Alluvial terraces and/or creeklines (EVC_1750)": true,
            "Herb-rich Woodlands - Alluvial terraces and/or creeklines (EVC_2005)": true,
            "Herb-rich Woodlands - Damp Sands (EVC_2005)": true,
            "Local Government Area boundaries, polygon  -  1:250,000 to 1 :5 million. Vicmap Lite": true,
            "Lower Slopes or Hills Woodlands - Grassy (EVC_1750)": true,
            "Lower Slopes or Hills Woodlands - Grassy (EVC_2005)": true,
            "Lower Slopes or Hills Woodlands - Herb-rich (EVC_1750)": true,
            "Lower Slopes or Hills Woodlands - Herb-rich (EVC_2005)": true,
            "Lower Slopes or Hills Woodlands - Seasonally inundated and/or shrubby (EVC_2005)": true,
            "Lowland Forests (EVC_1750)": true,
            "Lowland Forests (EVC_2005)": true,
            "Mallee - Calcareous dunefields (EVC_1750)": true,
            "Mallee - Calcareous dunefields (EVC_2005)": true,
            "Mallee - Clay plains (EVC_2005)": true,
            "Mallee - Sandstone ridges and rises (EVC_2005)": true,
            "Mallee - Siliceous sands (EVC_2005)": true,
            "Montane Grasslands,  Shrublands or Woodlands - Woodlands (EVC_2005)": true,
            "Montane Grasslands, Shrublands or Woodlands - Shrublands or Grasslands (EVC_1750)": true,
            "Montane Grasslands, Shrublands or Woodlands - Shrublands or Grasslands (EVC_2005)": true,
            "Montane Grasslands, Shrublands or Woodlands - Woodlands (EVC_1750)": true,
            "Native Vegetation - Modelled Extent 2005": true,
            "Plains Grasslands and Chenopod Shrublands - Clay soils (EVC_1750)": true,
            "Plains Grasslands and Chenopod Shrublands - Clay soils (EVC_2005)": true,
            "Plains Woodlands or Forests - Freely-draining (EVC_1750)": true,
            "Plains Woodlands or Forests - Freely-draining (EVC_2005)": true,
            "Plains Woodlands or Forests - Lunettes or beach ridges or shallow sands (EVC_1750)": true,
            "Plains Woodlands or Forests - Lunettes or beach ridges or shallow sands (EVC_2005)": true,
            "Plains Woodlands or Forests - Poorly-draining (EVC_1750)": true,
            "Plains Woodlands or Forests - Poorly-draining (EVC_2005)": true,
            "Plains Woodlands or Forests - Semi-arid(non-Eucalypt) (EVC_1750)": true,
            "Plains Woodlands or Forests - Semi-arid(non-Eucalypt) (EVC_2005)": true,
            "Rainforests (EVC_2005)": true,
            "Riparian Forests or Woodlands (EVC_2005)": true,
            "Riparian Scrubs or Swampy Scrubs and Woodlands (EVC_1750)": true,
            "Riparian Scrubs or Swampy Scrubs and Woodlands (EVC_2005)": true,
            "Riverine Grassy Woodlands or Forests - Broader plain (EVC_1750)": true,
            "Riverine Grassy Woodlands or Forests - Broader plain (EVC_2005)": true,
            "Riverine Grassy Woodlands or Forests - Creekline and/or swampy (EVC_2005)": true,
            "Rocky Outcrop or Escarpment Scrubs (EVC_2005)": true,
            "Salt-tolerant and/or succulent Shrublands -  Inland (EVC_2005)": true,
            "Salt-tolerant and/or succulent Shrublands - Coastal (EVC_2005)": true,
            "Statewide Landuse (1:100,000)": true,
            "Structural Vegetation (1995)": true,
            "Sub-alpine Grasslands, Shrublands or Woodlands - Shrublands or Grasslands (EVC_1750)": true,
            "Sub-alpine Grasslands, Shrublands or Woodlands - Shrublands or Grasslands (EVC_2005)": true,
            "Sub-alpine Grasslands, Shrublands or Woodlands - Woodlands (EVC_2005)": true,
            "Vicmap Lite - Forest 1:1 million to 1:2 million": true,
            "Vicmap Lite - Geographic Area Labels": true,
            "Vicmap Lite - Geographic Point Labels": true,
            "Vicmap Lite - Public Land (Coastal Waters) 1:1 million to 1:5 million": true,
            "Vicmap Lite - Public Land (Marine Parks and Reserves) 1:1 million to 1:5 million": true,
            "Vicmap Lite - Public Land (Other Public Lands) 1.1 million to 1.5 million": true,
            "Vicmap Lite - Public Land (Parks and Reserves) 1:1 million to 1:5 million": true,
            "Vicmap Lite - Public Land (Softwood Plantation) 1:1 million to 1:5 million": true,
            "Vicmap Lite - Public Land (State Forest) 1:1 million to 1:5 million": true,
            "Vicmap Vegetation - Tree Density - Dense": true,
            "Vicmap Vegetation - Tree Density - Medium": true,
            "Vicmap Vegetation - Tree Density - Scattered": true,
            "Wet or Damp Forests - Damp (EVC_1750)": true,
            "Wet or Damp Forests - Damp (EVC_2005)": true,
            "Wetlands - Freshwater (EVC_1750)": true,
            "Wetlands - Freshwater (EVC_2005)": true,
            "Address - Vicmap Address": true,
            "Groundwater Sites of the Groundwater Management System": true,
            "Natural Features Reserve (Generalised) (PLMGEN)": true,
            "Natural Features Reserve (PLM25)": true,
            "Public Land Management Overlay - Remote and Natural Catchment Areas": true,
            "Services and Utilities (PLM25)": true,
            "State Forest (Generalised) (PLMGEN)": true,
            "State Forest (PLM25)": true,
            "Vicmap Crown Land Tenure - Agricultural": true,
            "Vicmap Crown Land Tenure - Apiary or Bee-Farm": true,
            "Vicmap Crown Land Tenure - General Licences (miscellaneous)": true,
            "Vicmap Crown Land Tenure - Government Road Polygon": true,
            "Vicmap Crown Land Tenure - Lease": true,
            "Vicmap Crown Land Tenure - Pipelines": true,
            "Vicmap Crown Land Tenure - Reserve Management": true,
            "Vicmap Crown Land Tenure - Reserve Status": true,
            "Vicmap Property - Road Casement Polygon": true,
            "Vicmap Property Address Map Polygons": true,
            "Vicmap Property Annotation Text": true,
            "Vicmap Property Map Polygons": true,
            "Victoria Flood Database - Defined and declared floodways": true,
            "Victoria Flood Database - flood directions": true,
            "Victoria Flood Database - Flood Height Contours 100  year": true,
            "Victoria Flood Database - Statistical extents for 1 to 100 years floods": true,
            "Victoria Flood Database - Statistical extents for 1 to 200 years floods": true,
            "Victoria Flood Database - Statistical extents for 1 to 500 years floods": true,
            "Victoria Flood Database - Statistical extents for 1 to 1000 years flood": true,
            "Geological Alterations to Rock (1:100,000)": true,
            "Geological Chert Horizon (1:100,000)": true,
            "Geological Excursion Sites visited by Geological Survey Victoria": true,
            "Geological Facies (1:100,000)": true,
            "Geological Gold Fields (1:100,000)": true,
            "Geophysical Structure lines (1:100,000), Geophysical Interpretation of Linear Structural Features": true,
            "Miscellaneous geological lines and points (1:100,000)": true,
            "SubSurface Geophysics (1:250,000), , at level 1": true,
            "Vicmap Elevation - Contours": true,
            "Vicmap Elevation - Ground Points": true,
            "Vicmap Elevation - Ground Type Rock Outcrop": true,
            "Vicmap Elevation - Ground Type Sand": true,
            "Designated Bushfire Prone Area": true,
            "Modelled old-growth forest boundaries": true,
            "Vicmap Hydro - Areas Subject to Inundation": true,
            "Vicmap Hydro - Connector Watercourse": true,
            "Vicmap Hydro - Lakes and Dams": true,
            "Vicmap Hydro - Pondages": true,
            "Vicmap Hydro - Salt Lakes": true,
            "Vicmap Hydro - Salt Pans": true,
            "Vicmap Hydro - Sewage Filtration Beds": true,
            "Vicmap Hydro - Water structure - breakwater": true,
            "Vicmap Hydro - Water structure - causeway": true,
            "Vicmap Hydro - Water structure - Dam wall": true,
            "Vicmap Hydro - Water structure - dam wall road": true,
            "Vicmap Hydro - Water structure - launching ramp": true,
            "VIcmap Hydro - Water structure - lock": true,
            "Vicmap Hydro - Water structure - underground pipe water": true,
            "Vicmap Hydro - Water tank points": true,
            "Vicmap Hydro - Watercourse Channels": true,
            "VIcmap Hydro - Watercourse Drains": true,
            "VIcmap Hydro - Watercourse Rivers": true,
            "Vicmap Hydro - Watercourse Streams": true,
            "Vicmap Hydro - Waterfalls": true,
            "Vicmap Hydro - Watering place": true,
            "Watercourse Network 1:25,000 - Vicmap Hydro": true,
            "AWRC Major River Basins of Victoria": true,
            "Land Systems of Victoria at 1:250 000": true,
            "Vicmap Hydro - Swamps": true,
            "Road Network - Vicmap Transport": true,
            "Tailings Licences - Expired": true,
            "Vicmap Transport - 4wd Tracks": true,
            "Vicmap Transport - Arterial Roads": true,
            "Vicmap Transport - Australian Alps Walking Trail": true,
            "Vicmap Transport - Bicentenial National Walking Trail": true,
            "Vicmap Transport - Bicycle Bridges (point)": true,
            "Vicmap Transport - Bicycle Paths": true,
            "Vicmap Transport - Collector Roads": true,
            "Vicmap Transport - Foot Bridges": true,
            "Vicmap Transport - Fords": true,
            "Vicmap Transport - Freeways": true,
            "VIcmap Transport - Freeways Tollways": true,
            "Vicmap Transport - Gates": true,
            "Vicmap Transport - Great Divide Walking Trail": true,
            "Vicmap Transport - Highways": true,
            "Vicmap Transport - Level Crossing (points)": true,
            "Vicmap Transport - Light Rail": true,
            "Vicmap Transport - Local Roads": true,
            "Vicmap Transport - Proposed Roads": true,
            "Vicmap Transport - Rail Bridges": true,
            "Vicmap Transport - Rail Dismantled": true,
            "Vicmap Transport - Rail Disused": true,
            "Vicmap Transport - Rail Marshalling Yard": true,
            "Vicmap Transport - Rail Network": true,
            "Vicmap Transport - Rail Operational": true,
            "Vicmap Transport - Rail Siding": true,
            "Vicmap Transport - Rail Station Non Operational (dismantled)": true,
            "Vicmap Transport - Rail Station Non Operational (disused)": true,
            "Vicmap Transport - Road Bridges": true,
            "Vicmap Transport - Road Network": true,
            "Vicmap Transport - Road Restrictions (dry weather only)": true,
            "Vicmap Transport - Road Restrictions (management vehicles only)": true,
            "Vicmap Transport - Road Restrictions (private access)": true,
            "Vicmap Transport - Road Restrictions (road permanently closed)": true,
            "Vicmap Transport - Road Restrictions (road unmaintained)": true,
            "Vicmap Transport - Road Restrictions (subject to height or weight limits)": true,
            "Vicmap Transport - Road Restrictions (subject to seasonal closure)": true,
            "Vicmap Transport - Road Tunnel": true,
            "Vicmap Transport - Roundabout (points)": true,
            "Vicmap Transport - Sub-Arterial Roads": true,
            "Vicmap Transport - Surf Coast Walk": true,
            "Vicmap Transport - Tracks": true,
            "Vicmap Transport - Tram Way": true,
            "Vicmap Transport - Walking Tracks": true,
            "Alluvial mineralisation and mined alluvial workings line (1:100,00)": true,
            "Alluvial mineralisation and mined alluvial workings polygons (1:100,000)": true,
            "Borehole geology": true,
            "Boreholes that are available to the public": true,
            "Coal Model Boundary": true,
            "Coal Seam and Basement Roof": true,
            "Coal Seam and Haunted Hills Formation Floor": true,
            "Coal Seam and Overburden Thickness": true,
            "Coal to Waste Ratio": true,
            "Deep Lead Areas": true,
            "Deep Lead Lines": true,
            "Duricrust (1:100,000)": true,
            "Expired Extractive Industry Work Authorities": true,
            "Exploration Graticules with 1km intervals": true,
            "Exploration Graticules with 10km intervals": true,
            "Exploration Graticules with 100km intervals": true,
            "Exploration Licences": true,
            "Exploration Licences expired since 1965": true,
            "Exploration License Moratorium Period Areas": true,
            "Extractive Industry Interest Areas": true,
            "Extractive Industry Work Authorities": true,
            "Fossils": true,
            "Gas and Fuel Pipelines (incomplete)": true,
            "Geological Basins": true,
            "Geological Deep Leads (1:100,000)": true,
            "Geological polygons (1:100,000)": true,
            "Geological rock types lines (1:100,000)": true,
            "Geological Structure Measurements": true,
            "Geologically Significant Features": true,
            "Geophysical Miscellaneous lines (1:100,000), Geophysical Interpretation of other linear geological features": true,
            "Geophysical Miscellaneous lines (1:250,000)": true,
            "Geophysical Miscellaneous lines (1:250,000), Geophysical Interpretation of other linear geological features": true,
            "Geophysical Structure lines (1:250,000)": true,
            "Geophysical Structure lines (1:250,000), Geophysical Interpretation of Linear Structural Features": true,
            "Gold Nuggets Discovered": true,
            "Gravity Reading Locations and Measurement": true,
            "GSV Published Maps Indexes": true,
            "Historial Mining Activity": true,
            "Linear geological structures (1:1,000,000)": true,
            "Linear geological structures (1:100,000)": true,
            "Linear geological structures (1:250,000)": true,
            "Mineral Areas (1:1,000,000)": true,
            "Mineral Points (1:1,000,000)": true,
            "Mineral Sites": true,
            "Mineral Tenements": true,
            "Mines and Mineral Occurrence Sites": true,
            "Mining Inspectorates": true,
            "Mining Licenses": true,
            "Oil and Gas Facilities": true,
            "Oil and Gas Fields": true,
            "Open File Analog Airborne Geophysical Survey for Victoria": true,
            "Open File Digital Airborne Geophysical Survey Index for Victoria": true,
            "Petroleum Acreage Releases": true,
            "Petroleum Graticule points": true,
            "Petroleum Gratucule points": true,
            "Petroleum Permits": true,
            "Petroleum Wells": true,
            "Petrophysics Sample Locations": true,
            "Regolith Regional Duricrust polygons (1:100:000)": true,
            "Regolith Regional type lines (1:100,00)": true,
            "Rock Site Locations": true,
            "Surface Geochemistry Samples (being Superceded by GEOCHEMISTRY)": true,
            "Farm Dam Points": true,
            "Vicmap Index - 1:100 000 MGA Mapsheet Boundaries - Double Format": true,
            "Vicmap Index - Index of Special Map Extents": true,
            "1:25 000 MGA Mapsheet Boundaries - Double Format": true,
            "1:25 000 MGA Mapsheet Boundaries - Single Format": true,
            "1:30 000 format MGA Mapsheet Boundaries - A3": true,
            "1:30 000 format MGA Mapsheet Boundaries - A4": true,
            "1:50 000 MGA Mapsheet Boundaries - Single Format": true,
            "Borehole geology (from Earth Resource's database)": true,
            "Department of Sustainability & Environment Regional Boundaries": true,
            "Geological Deep Leads Lines (1:100,000)": true,
            "Geological lines (1:1,000,000)": true,
            "Geological lines (1:250,000)": true,
            "Geological polygons (1:1,000,000)": true,
            "Geological polygons (1:250,000)": true,
            "Landsystems": true,
            "Regolith Regional Duricrust lines (1:100,000)": true,
            "Regolith Regional Radiometric Signature Areas (1:100,000)": true,
            "Regolith Regional type polygons (1:100,000)": true,
            "Shallow Workings Polygons (1:100,000)": true,
            "Shallow Workings polygons lines (1:100,000)": true,
            "Sea Level Rise 2040 (20cm)": true,
            "Sea Level Rise 2070 StormTide (47cm)": true,
            "Heathlands - Sandy and/or well drained (EVC_1750)": true,
            "Mallee - Siliceous sands (EVC_1750)": true,
            "Riparian Forests or Woodlands (EVC_1750)": true,
            "Rocky Outcrop or Escarpment Scrubs (EVC_1750)": true,
            "National Park (PLM25)": true,
            "Services and Utilities (Generalised) (PLMGEN)": true,
            "Uncategorised Public Land (Generalised) (PLMGEN)": true,
            "Uncategorised Public Land (PLM25)": true,
            "Victoria Flood Database - Flood Height Contour 20 year": true,
            "Victoria Flood Database - Flood Height Contour 50 year": true,
            "Victoria Flood Database - Statistical extents for 1 to 5 years floods": true,
            "Ferry Route - Vicmap Transport": true,
            "Gold Mining Licences - Expired": true,
            "Heathlands - Not well drained (EVC_1750)": true,
            "Salt-tolerant and/or succulent Shrublands -  Inland (EVC_1750)": true,
            "NPA Schedule 4 Park or Reserve (PLM25)": true
        }
    }, {
        "name": "Western Australian Government",
        "type": "group",
        "items": [{
            "name": "Locate Public",
            "dataCustodian": "[Landgate](http://slip.landgate.wa.gov.au/Pages/AboutUs.aspx)",
            "url": "https://mapsengine.google.com/09372590152434720789-00913315481290556980-4/wms/",
            "type": "wms-getCapabilities",
            "clipToRectangle": true,
            "itemProperties": {
                "ignoreUnknownTileErrors": true,
                "opacity": 0.8,
                "legendUrl": ""
            }
        }, {
            "name": "Cultural and Society",
            "dataCustodian": "[Landgate](http://slip.landgate.wa.gov.au/Pages/AboutUs.aspx)",
            "url": "https://mapsengine.google.com/09372590152434720789-03311849775732631692-4/wms/",
            "type": "wms-getCapabilities",
            "clipToRectangle": true,
            "itemProperties": {
                "ignoreUnknownTileErrors": true,
                "opacity": 0.8,
                "legendUrl": ""
            }
        }, {
            "name": "Environment",
            "dataCustodian": "[Landgate](http://slip.landgate.wa.gov.au/Pages/AboutUs.aspx)",
            "url": "https://mapsengine.google.com/09372590152434720789-11920815285354965867-4/wms/",
            "type": "wms-getCapabilities",
            "clipToRectangle": true,
            "itemProperties": {
                "ignoreUnknownTileErrors": true,
                "opacity": 0.8,
                "legendUrl": ""
            }
        }, {
            "name": "Infrastructure and Utilities",
            "dataCustodian": "[Landgate](http://slip.landgate.wa.gov.au/Pages/AboutUs.aspx)",
            "url": "https://mapsengine.google.com/09372590152434720789-14702451115530212229-4/wms/",
            "type": "wms-getCapabilities",
            "clipToRectangle": true,
            "itemProperties": {
                "ignoreUnknownTileErrors": true,
                "opacity": 0.8,
                "legendUrl": ""
            }
        }, {
            "name": "Property and Planning",
            "dataCustodian": "[Landgate](http://slip.landgate.wa.gov.au/Pages/AboutUs.aspx)",
            "url": "https://mapsengine.google.com/09372590152434720789-17372459662889040700-4/wms/",
            "type": "wms-getCapabilities",
            "clipToRectangle": true,
            "itemProperties": {
                "ignoreUnknownTileErrors": true,
                "opacity": 0.8,
                "legendUrl": ""
            }
        }, {
            "name": "Resources",
            "dataCustodian": "[Landgate](http://slip.landgate.wa.gov.au/Pages/AboutUs.aspx)",
            "url": "https://mapsengine.google.com/09372590152434720789-11493353092997567468-4/wms/",
            "type": "wms-getCapabilities",
            "clipToRectangle": true,
            "itemProperties": {
                "ignoreUnknownTileErrors": true,
                "opacity": 0.8,
                "legendUrl": ""
            }
        }, {
            "name": "Cultural and Society",
            "dataCustodian": "[Landgate](http://slip.landgate.wa.gov.au/Pages/AboutUs.aspx)",
            "url": "https://mapsengine.google.com/09372590152434720789-03311849775732631692-4/wms/",
            "type": "wms-getCapabilities",
            "clipToRectangle": true,
            "itemProperties": {
                "ignoreUnknownTileErrors": true,
                "opacity": 0.8,
                "legendUrl": ""
            }
        }, {
            "name": "Locate Pilbara",
            "dataCustodian": "[Landgate](http://slip.landgate.wa.gov.au/Pages/AboutUs.aspx)",
            "url": "https://mapsengine.google.com/09372590152434720789-09499575881840677463-4/wms/",
            "type": "wms-getCapabilities",
            "clipToRectangle": true,
            "itemProperties": {
                "ignoreUnknownTileErrors": true,
                "opacity": 0.8,
                "legendUrl": ""
            }
        }]
    }]
}<|MERGE_RESOLUTION|>--- conflicted
+++ resolved
@@ -1185,204 +1185,8 @@
                 }
 
             ]
-<<<<<<< HEAD
-        },
-        {
-            "name": "Australian Bureau of Statistics",
-            "type": "group",
-            "initialMessage": "This section includes datasets provided by services at the Australian Bureau of Statistics.  National Map provides a very simple viewer for these datasets and the ability to look at different slices of the data in the Now Viewing panel on the left.  For deeper analysis of their data you should go to the ABS for datasets and viewing tools.",
-            "items": [
-                {
-                    "name": "ABS Data Service",
-                    "description": "[Licence](http://creativecommons.org/licenses/by/2.5/au/)",
-                    "dataCustodian": "[Australian Bureau of Statistics](http://www.abs.gov.au/)",
-                    "initialMessage": "This gives you access to datasets from the ABS data service.  We have not curated the appearance of these datasets in any way, so you may need to use the Now Viewing panel to find what you're looking for in each dataset.  Also the data catalog and datasets may be quite slow to load.",
-                    "rectangle": [
-                        "112.93529999999998",
-                        "-38.208809999082796",
-                        "152.06206",
-                        "-11.05104999964455"
-                    ],
-                    "type": "abs-itt-dataset-list",
-                    "url": "http://stat.abs.gov.au/itt/query.jsp",
-                    "regionType": "SA4",
-                    "blacklist": {
-                        "?_LGA": true,
-                        "?_SA1": true,
-                        "?_GCCSA": true,
-                        "?_T": true,
-                        "?PROJ_": true
-                    },
-                    "whitelist": {
-                        "?CENSUS2011_B": true
-                    }
-                },
-                {
-                    "name": "2011 Census (Selected Datasets)",
-                    "type": "group",
-                    "isOpen": true,
-                    "items": [
-                        {
-                            "name": "Age",
-                            "description": "[Licence](http://creativecommons.org/licenses/by/2.5/au/)",
-                            "dataCustodian": "[Australian Bureau of Statistics](http://www.abs.gov.au/)",
-                            "rectangle": [
-                                "112.93529999999998",
-                                "-38.208809999082796",
-                                "152.06206",
-                                "-11.05104999964455"
-                            ],
-                            "type": "abs-itt",
-                            "url": "http://stat.abs.gov.au/itt/query.jsp",
-                            "dataSetID": "ABS_CENSUS2011_B04",
-                            "regionType": "SA4"
-                        },
-                        {
-                            "name": "Country of Birth",
-                            "description": "[Licence](http://creativecommons.org/licenses/by/2.5/au/)",
-                            "dataCustodian": "[Australian Bureau of Statistics](http://www.abs.gov.au/)",
-                            "rectangle": [
-                                "112.93529999999998",
-                                "-38.208809999082796",
-                                "152.06206",
-                                "-11.05104999964455"
-                            ],
-                            "type": "abs-itt",
-                            "url": "http://stat.abs.gov.au/itt/query.jsp",
-                            "dataSetID": "ABS_CENSUS2011_B09",
-                            "regionType": "SA4"
-                        },
-                        {
-                            "name": "Highest year of school completed",
-                            "description": "[Licence](http://creativecommons.org/licenses/by/2.5/au/)",
-                            "dataCustodian": "[Australian Bureau of Statistics](http://www.abs.gov.au/)",
-                            "rectangle": [
-                                "112.93529999999998",
-                                "-38.208809999082796",
-                                "152.06206",
-                                "-11.05104999964455"
-                            ],
-                            "type": "abs-itt",
-                            "url": "http://stat.abs.gov.au/itt/query.jsp",
-                            "dataSetID": "ABS_CENSUS2011_B16",
-                            "regionType": "SA4"
-                        },
-                        {
-                            "name": "Occupation",
-                            "description": "[Licence](http://creativecommons.org/licenses/by/2.5/au/)",
-                            "dataCustodian": "[Australian Bureau of Statistics](http://www.abs.gov.au/)",
-                            "rectangle": [
-                                "112.93529999999998",
-                                "-38.208809999082796",
-                                "152.06206",
-                                "-11.05104999964455"
-                            ],
-                            "type": "abs-itt",
-                            "url": "http://stat.abs.gov.au/itt/query.jsp",
-                            "dataSetID": "ABS_CENSUS2011_B45",
-                            "regionType": "SA4"
-                        },
-                        {
-                            "name": "Personal Income (weekly)",
-                            "description": "[Licence](http://creativecommons.org/licenses/by/2.5/au/)",
-                            "dataCustodian": "[Australian Bureau of Statistics](http://www.abs.gov.au/)",
-                            "rectangle": [
-                                "112.93529999999998",
-                                "-38.208809999082796",
-                                "152.06206",
-                                "-11.05104999964455"
-                            ],
-                            "type": "abs-itt",
-                            "url": "http://stat.abs.gov.au/itt/query.jsp",
-                            "dataSetID": "ABS_CENSUS2011_B17",
-                            "regionType": "SA4"
-                        },
-                        {
-                            "name": "Religious Affiliation",
-                            "description": "[Licence](http://creativecommons.org/licenses/by/2.5/au/)",
-                            "dataCustodian": "[Australian Bureau of Statistics](http://www.abs.gov.au/)",
-                            "rectangle": [
-                                "112.93529999999998",
-                                "-38.208809999082796",
-                                "152.06206",
-                                "-11.05104999964455"
-                            ],
-                            "type": "abs-itt",
-                            "url": "http://stat.abs.gov.au/itt/query.jsp",
-                            "dataSetID": "ABS_CENSUS2011_B14",
-                            "regionType": "SA3"
-                        },
-                        {
-                            "name": "Rent (weekly)",
-                            "description": "[Licence](http://creativecommons.org/licenses/by/2.5/au/)",
-                            "dataCustodian": "[Australian Bureau of Statistics](http://www.abs.gov.au/)",
-                            "rectangle": [
-                                "112.93529999999998",
-                                "-38.208809999082796",
-                                "152.06206",
-                                "-11.05104999964455"
-                            ],
-                            "type": "abs-itt",
-                            "url": "http://stat.abs.gov.au/itt/query.jsp",
-                            "dataSetID": "ABS_CENSUS2011_B34",
-                            "regionType": "SA4"
-                        },
-                        {
-                            "name": "Type of educational institution",
-                            "description": "[Licence](http://creativecommons.org/licenses/by/2.5/au/)",
-                            "dataCustodian": "[Australian Bureau of Statistics](http://www.abs.gov.au/)",
-                            "rectangle": [
-                                "112.93529999999998",
-                                "-38.208809999082796",
-                                "152.06206",
-                                "-11.05104999964455"
-                            ],
-                            "type": "abs-itt",
-                            "url": "http://stat.abs.gov.au/itt/query.jsp",
-                            "dataSetID": "ABS_CENSUS2011_B15",
-                            "regionType": "SA4"
-                        },
-                        {
-                            "name": "Type of Internet Connection",
-                            "description": "[Licence](http://creativecommons.org/licenses/by/2.5/au/)",
-                            "dataCustodian": "[Australian Bureau of Statistics](http://www.abs.gov.au/)",
-                            "rectangle": [
-                                "112.93529999999998",
-                                "-38.208809999082796",
-                                "152.06206",
-                                "-11.05104999964455"
-                            ],
-                            "type": "abs-itt",
-                            "url": "http://stat.abs.gov.au/itt/query.jsp",
-                            "dataSetID": "ABS_CENSUS2011_B35",
-                            "regionType": "SA4",
-                            "filter": ["MEASURE.OPD", "NEDD.TOT"]
-                        },
-                        {
-                            "name": "Volunteer Work",
-                            "description": "[Licence](http://creativecommons.org/licenses/by/2.5/au/)",
-                            "dataCustodian": "[Australian Bureau of Statistics](http://www.abs.gov.au/)",
-                            "rectangle": [
-                                "112.93529999999998",
-                                "-38.208809999082796",
-                                "152.06206",
-                                "-11.05104999964455"
-                            ],
-                            "type": "abs-itt",
-                            "url": "http://stat.abs.gov.au/itt/query.jsp",
-                            "dataSetID": "ABS_CENSUS2011_B19",
-                            "regionType": "SA4"
-                        }
-                    ]
-                }
-            ]
-        },
-        {
-            "name": "New South Wales Government",
-=======
         }, {
             "name": "Statistical Boundaries",
->>>>>>> 79b3c85d
             "type": "group",
             "items": [{
                 "name": "Statistical Area Level 4 (SA4)",
@@ -2639,6 +2443,196 @@
             "url": "http://geoserver.nationalmap.nicta.com.au/admin_bnds_abs/ows",
             "type": "wms-getCapabilities"
         }]
+    },
+    {
+        "name": "Australian Bureau of Statistics",
+        "type": "group",
+        "initialMessage": "This section includes datasets provided by online services at the Australian Bureau of Statistics.<br> National Map provides a very simple viewer for these datasets and the ability to look at different slices of the data in the Now Viewing panel on the left.  For deeper analysis of their data you should go to the ABS for datasets and viewing tools.",
+        "items": [
+            {
+                "name": "ABS Data Service",
+                "description": "[Licence](http://creativecommons.org/licenses/by/2.5/au/)",
+                "dataCustodian": "[Australian Bureau of Statistics](http://www.abs.gov.au/)",
+                "initialMessage": "This gives you access to datasets from the ABS data service.  We have not curated the appearance of these datasets in any way, so you may need to use the Now Viewing panel to find what you're looking for in each dataset.  Also the data catalog and datasets may be quite slow to load.",
+                "rectangle": [
+                    "112.93529999999998",
+                    "-38.208809999082796",
+                    "152.06206",
+                    "-11.05104999964455"
+                ],
+                "type": "abs-itt-dataset-list",
+                "url": "http://stat.abs.gov.au/itt/query.jsp",
+                "regionType": "SA4",
+                "blacklist": {
+                    "?_LGA": true,
+                    "?_SA1": true,
+                    "?_GCCSA": true,
+                    "?_T": true,
+                    "?PROJ_": true
+                },
+                "whitelist": {
+                    "?CENSUS2011_B": true
+                }
+            },
+            {
+                "name": "2011 Census (Selected Datasets)",
+                "type": "group",
+                "isOpen": true,
+                "items": [
+                    {
+                        "name": "Age",
+                        "description": "[Licence](http://creativecommons.org/licenses/by/2.5/au/)",
+                        "dataCustodian": "[Australian Bureau of Statistics](http://www.abs.gov.au/)",
+                        "rectangle": [
+                            "112.93529999999998",
+                            "-38.208809999082796",
+                            "152.06206",
+                            "-11.05104999964455"
+                        ],
+                        "type": "abs-itt",
+                        "url": "http://stat.abs.gov.au/itt/query.jsp",
+                        "dataSetID": "ABS_CENSUS2011_B04",
+                        "regionType": "SA4"
+                    },
+                    {
+                        "name": "Country of Birth",
+                        "description": "[Licence](http://creativecommons.org/licenses/by/2.5/au/)",
+                        "dataCustodian": "[Australian Bureau of Statistics](http://www.abs.gov.au/)",
+                        "rectangle": [
+                            "112.93529999999998",
+                            "-38.208809999082796",
+                            "152.06206",
+                            "-11.05104999964455"
+                        ],
+                        "type": "abs-itt",
+                        "url": "http://stat.abs.gov.au/itt/query.jsp",
+                        "dataSetID": "ABS_CENSUS2011_B09",
+                        "regionType": "SA4"
+                    },
+                    {
+                        "name": "Highest year of school completed",
+                        "description": "[Licence](http://creativecommons.org/licenses/by/2.5/au/)",
+                        "dataCustodian": "[Australian Bureau of Statistics](http://www.abs.gov.au/)",
+                        "rectangle": [
+                            "112.93529999999998",
+                            "-38.208809999082796",
+                            "152.06206",
+                            "-11.05104999964455"
+                        ],
+                        "type": "abs-itt",
+                        "url": "http://stat.abs.gov.au/itt/query.jsp",
+                        "dataSetID": "ABS_CENSUS2011_B16",
+                        "regionType": "SA4"
+                    },
+                    {
+                        "name": "Occupation",
+                        "description": "[Licence](http://creativecommons.org/licenses/by/2.5/au/)",
+                        "dataCustodian": "[Australian Bureau of Statistics](http://www.abs.gov.au/)",
+                        "rectangle": [
+                            "112.93529999999998",
+                            "-38.208809999082796",
+                            "152.06206",
+                            "-11.05104999964455"
+                        ],
+                        "type": "abs-itt",
+                        "url": "http://stat.abs.gov.au/itt/query.jsp",
+                        "dataSetID": "ABS_CENSUS2011_B45",
+                        "regionType": "SA4"
+                    },
+                    {
+                        "name": "Personal Income (weekly)",
+                        "description": "[Licence](http://creativecommons.org/licenses/by/2.5/au/)",
+                        "dataCustodian": "[Australian Bureau of Statistics](http://www.abs.gov.au/)",
+                        "rectangle": [
+                            "112.93529999999998",
+                            "-38.208809999082796",
+                            "152.06206",
+                            "-11.05104999964455"
+                        ],
+                        "type": "abs-itt",
+                        "url": "http://stat.abs.gov.au/itt/query.jsp",
+                        "dataSetID": "ABS_CENSUS2011_B17",
+                        "regionType": "SA4"
+                    },
+                    {
+                        "name": "Religious Affiliation",
+                        "description": "[Licence](http://creativecommons.org/licenses/by/2.5/au/)",
+                        "dataCustodian": "[Australian Bureau of Statistics](http://www.abs.gov.au/)",
+                        "rectangle": [
+                            "112.93529999999998",
+                            "-38.208809999082796",
+                            "152.06206",
+                            "-11.05104999964455"
+                        ],
+                        "type": "abs-itt",
+                        "url": "http://stat.abs.gov.au/itt/query.jsp",
+                        "dataSetID": "ABS_CENSUS2011_B14",
+                        "regionType": "SA3"
+                    },
+                    {
+                        "name": "Rent (weekly)",
+                        "description": "[Licence](http://creativecommons.org/licenses/by/2.5/au/)",
+                        "dataCustodian": "[Australian Bureau of Statistics](http://www.abs.gov.au/)",
+                        "rectangle": [
+                            "112.93529999999998",
+                            "-38.208809999082796",
+                            "152.06206",
+                            "-11.05104999964455"
+                        ],
+                        "type": "abs-itt",
+                        "url": "http://stat.abs.gov.au/itt/query.jsp",
+                        "dataSetID": "ABS_CENSUS2011_B34",
+                        "regionType": "SA4"
+                    },
+                    {
+                        "name": "Type of educational institution",
+                        "description": "[Licence](http://creativecommons.org/licenses/by/2.5/au/)",
+                        "dataCustodian": "[Australian Bureau of Statistics](http://www.abs.gov.au/)",
+                        "rectangle": [
+                            "112.93529999999998",
+                            "-38.208809999082796",
+                            "152.06206",
+                            "-11.05104999964455"
+                        ],
+                        "type": "abs-itt",
+                        "url": "http://stat.abs.gov.au/itt/query.jsp",
+                        "dataSetID": "ABS_CENSUS2011_B15",
+                        "regionType": "SA4"
+                    },
+                    {
+                        "name": "Type of Internet Connection",
+                        "description": "[Licence](http://creativecommons.org/licenses/by/2.5/au/)",
+                        "dataCustodian": "[Australian Bureau of Statistics](http://www.abs.gov.au/)",
+                        "rectangle": [
+                            "112.93529999999998",
+                            "-38.208809999082796",
+                            "152.06206",
+                            "-11.05104999964455"
+                        ],
+                        "type": "abs-itt",
+                        "url": "http://stat.abs.gov.au/itt/query.jsp",
+                        "dataSetID": "ABS_CENSUS2011_B35",
+                        "regionType": "SA4",
+                        "filter": ["MEASURE.OPD", "NEDD.TOT"]
+                    },
+                    {
+                        "name": "Volunteer Work",
+                        "description": "[Licence](http://creativecommons.org/licenses/by/2.5/au/)",
+                        "dataCustodian": "[Australian Bureau of Statistics](http://www.abs.gov.au/)",
+                        "rectangle": [
+                            "112.93529999999998",
+                            "-38.208809999082796",
+                            "152.06206",
+                            "-11.05104999964455"
+                        ],
+                        "type": "abs-itt",
+                        "url": "http://stat.abs.gov.au/itt/query.jsp",
+                        "dataSetID": "ABS_CENSUS2011_B19",
+                        "regionType": "SA4"
+                    }
+                ]
+            }
+        ]
     }, {
         "name": "ACT Government",
         "type": "group",
