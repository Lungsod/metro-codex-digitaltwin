--- conflicted
+++ resolved
@@ -11,724 +11,6 @@
     "east": 122.74382,
     "north": 10.944399834
   },
-<<<<<<< HEAD
-  "catalog": [
-    {
-      "id": "aB3dE4FgHi",
-      "type": "group",
-      "name": "Featured Examples",
-      "members": [
-        {
-          "type": "esri-mapServer-group",
-          "name": "Catchment Scale Land Use",
-          "id": "354db2f2",
-          "url": "https://www.asris.csiro.au/arcgis/rest/services/abares/clum_50m_2018/MapServer",
-          "forceProxy": true
-        },
-        {
-          "id": "5z6OTFssaW",
-          "name": "CSIRO Soil and Landscape Grid",
-          "url": "https://www.asris.csiro.au/arcgis/rest/services/TERN",
-          "type": "esri-group"
-        },
-        {
-          "id": "IaRi3Qn1pj",
-          "type": "group",
-          "name": "Hydro Energy Storage",
-          "members": [
-            {
-              "id": "uhsE72",
-              "type": "group",
-              "name": "ANU STORES Worldwide",
-              "members": [
-                {
-                  "type": "wms",
-                  "name": "Pumped hydro: 150GWh 18h",
-                  "id": "c855dca8",
-                  "info": [
-                    {
-                      "name": "Description",
-                      "content": "This information has been developed by the 100% Renewable Energy group from the Research School of Electrical, Energy and Materials Engineering at the Australia National University.  http://re100.eng.anu.edu.au<p>Potential sites for off-river PHES are identified using GIS algorithms with defined search criteria. The surveyed latitude range is up to 60 degrees north and south. Each identified site comprises an upper and lower reservoir pair plus a hypothetical tunnel route between the reservoirs, and includes data such as latitude, longitude, altitude, head, slope, water volume, water area, rock volume, dam wall length, water/rock ratio, energy storage potential and approximate relative cost (categories A-E).</p><p>Wall heights are adjusted for each reservoir in a pair to yield equal water volumes to achieve the targeted energy storage. Energy (= head * usable volume * g * efficiency) and storage-length combinations are provided in Table 1. The approximate number of people that a reservoirs could service for a 100% renewable electricity grid is listed in the third line.</p><style>  table, th, td {    border: 1px solid black;    padding: 5px;    text-align: center;  }</style><center><table>  <tr>    <th>Table 1</th> <th>2 GWh</th> <th>5 GWh</th> <th>15 GWh</th> <th>50 GWh</th> <th>150 GWh</th>  </tr>  <tr>    <th>6 hours</th> <td>✓</td> <td>✓</td> <td>✓</td> <td>✓</td> <td>-</td>  </tr>  <tr>    <th>18 hours</th> <td>-</td> <td>✓</td> <td>✓</td> <td>✓</td> <td>✓</td>  </tr>  <tr>    <th>Millions of people</th> <td>0.1</td> <td>0.25</td> <td>0.75</td> <td>2.5</td> <td>7.5</td>  </tr></table></center><p>Virtually all upper reservoirs are away from rivers, and none intrude on protected area or urban areas listed in the databases that we use below.  There may be local constraints that prevent use of a particular site that is not reflected in these databases. Please refer to the ANU 100% Renewable Energy website for additional information: http://re100.eng.anu.edu.au/global</p>"
-                    },
-                    {
-                      "name": "Disclaimer",
-                      "content": "None of the PHES sites discussed in this study have been the subject of geological, hydrological, environmental, heritage and other studies, and it is not known whether any particular site would be suitable. The commercial feasibility of developing these sites is unknown. As with all major engineering projects, diligent attention to quality assurance would be required for safety and efficacy.<p>There has been no investigation of land tenure apart from exclusion of some environmental areas and urban areas, and no discussions with land owners and managers. Nothing in this list of potential site locations implies any rights for development of these locations. Accuracy of the sites depends on the accuracy of the source data. There may be sites that fall into local protected areas or urban areas that are not identified by the source data.</p>"
-                    },
-                    {
-                      "name": "Access and acknowledgements",
-                      "content": "In publications that use this information please acknowledge the RE100 Group, Australian National University, http://re100.eng.anu.edu.au/"
-                    },
-                    {
-                      "name": "Source Data",
-                      "content": "Digital Terrain Model (DTM) https://earthexplorer.usgs.gov/ <p>World Database Protected Areas: https://www.protectedplanet.net/</p> <p>Urban extent:  HBASE http://sedac.ciesin.columbia.edu/data/set/ulandsat-hbase-v1/data-download</p> "
-                    }
-                  ],
-                  "infoSectionOrder": [
-                    "Disclaimer",
-                    "Description",
-                    "Access and acknowledgements",
-                    "Source Data"
-                  ],
-                  "url": "https://gis.aremi.data61.io/anu/wms",
-                  "opacity": 1,
-                  "layers": "150gwh_18h",
-                  "featureInfoTemplate": {
-                    "template": "<div>  <style>    tr {background-color: transparent; ! important;}  </style>  {{description}}</div>"
-                  },
-                  "tileErrorHandlingOptions": {
-                    "ignoreUnknownTileErrors": true
-                  },
-                  "shareKeys": [
-                    "Root Group/Renewable Energy/Hydro/Storage/ANU STORES Worldwide/Pumped hydro: 150GWh 18h"
-                  ]
-                }
-              ],
-              "description": "As the proportion of wind and solar photovoltaics (PV) in an electrical grid extends into the 50-100% range a combination of additional long-distance high voltage transmission, demand management and local storage is required for stability. Pumped Hydro Energy Storage (PHES) constitutes 97% of electricity storage worldwide because of its low cost.<p>The <a href='http://re100.eng.anu.edu.au/global'>RE100 Group ANU</a> found about 530,000 potentially feasible PHES sites with storage potential of about 22 million Gigawatt-hours (GWh) by using geographic information system (GIS) analysis. This is about one hundred times greater than required to support a 100% global renewable electricity system. Brownfield sites (existing reservoirs, old mining sites) will be included in a future analysis.</p>This information has been developed by the 100% Renewable Energy group from the Research School of Electrical, Energy and Materials Engineering at the Australia National University.  http://re100.eng.anu.edu.au<p>Potential sites for off-river PHES are identified using GIS algorithms with defined search criteria. The surveyed latitude range is up to 60 degrees north and south. Each identified site comprises an upper and lower reservoir pair plus a hypothetical tunnel route between the reservoirs, and includes data such as latitude, longitude, altitude, head, slope, water volume, water area, rock volume, dam wall length, water/rock ratio, energy storage potential and approximate relative cost (categories A-E).</p><p>Wall heights are adjusted for each reservoir in a pair to yield equal water volumes to achieve the targeted energy storage. Energy (= head * usable volume * g * efficiency) and storage-length combinations are provided in Table 1. The approximate number of people that a reservoirs could service for a 100% renewable electricity grid is listed in the third line.</p><style>  table, th, td {    border: 1px solid black;    padding: 5px;    text-align: center;  }</style><center><table>  <tr>    <th>Table 1</th> <th>2 GWh</th> <th>5 GWh</th> <th>15 GWh</th> <th>50 GWh</th> <th>150 GWh</th>  </tr>  <tr>    <th>6 hours</th> <td>✓</td> <td>✓</td> <td>✓</td> <td>✓</td> <td>-</td>  </tr>  <tr>    <th>18 hours</th> <td>-</td> <td>✓</td> <td>✓</td> <td>✓</td> <td>✓</td>  </tr>  <tr>    <th>Millions of people</th> <td>0.1</td> <td>0.25</td> <td>0.75</td> <td>2.5</td> <td>7.5</td>  </tr></table></center><p>Virtually all upper reservoirs are away from rivers, and none intrude on protected area or urban areas listed in the databases that we use below.  There may be local constraints that prevent use of a particular site that is not reflected in these databases. Please refer to the ANU 100% Renewable Energy website for additional information: http://re100.eng.anu.edu.au/global</p><h4>DISCLAIMER</h4>None of the PHES sites discussed in this study have been the subject of geological, hydrological, environmental, heritage and other studies, and it is not known whether any particular site would be suitable. The commercial feasibility of developing these sites is unknown. As with all major engineering projects, diligent attention to quality assurance would be required for safety and efficacy.<p>There has been no investigation of land tenure apart from exclusion of some environmental areas and urban areas, and no discussions with land owners and managers. Nothing in this list of potential site locations implies any rights for development of these locations. Accuracy of the sites depends on the accuracy of the source data. There may be sites that fall into local protected areas or urban areas that are not identified by the source data.</p>",
-              "shareKeys": [
-                "Root Group/Renewable Energy/Hydro/Storage/ANU STORES Worldwide"
-              ]
-            },
-            {
-              "type": "wms",
-              "name": "Australia Upper Reservoir Locations - ANU STORES",
-              "info": [
-                {
-                  "name": "Disclaimer",
-                  "content": "None of the PHES sites discussed in this study have been the subject of geological, hydrological, environmental and other studies, and it is not known whether any particular site would be suitable.<p>Please refer to the ANU 100% Renewable Energy website for additional information:</p><p><a href='http://re100.eng.anu.edu.au/'>http://re100.eng.anu.edu.au/</a></p><p>There has been no investigation of land tenure apart from exclusion of national parks and urban areas, and no discussions with land owners and managers. Nothing in this list of potential site locations implies any rights for development of these locations.</p><p>The commercial feasibility of developing these sites is unknown. As with all major engineering projects, diligent attention to quality assurance would be required for safety and efficacy.</p>"
-                }
-              ],
-              "initialMessage": {
-                "title": "Australia Upper Reservoir Locations Disclaimer",
-                "content": "None of the PHES sites discussed in this study have been the subject of geological, hydrological, environmental and other studies, and it is not known whether any particular site would be suitable.<p>Please refer to the ANU 100% Renewable Energy website for additional information:</p><p><a href='http://re100.eng.anu.edu.au/'>http://re100.eng.anu.edu.au/</a></p><p>There has been no investigation of land tenure apart from exclusion of national parks and urban areas, and no discussions with land owners and managers. Nothing in this list of potential site locations implies any rights for development of these locations.</p><p>The commercial feasibility of developing these sites is unknown. As with all major engineering projects, diligent attention to quality assurance would be required for safety and efficacy.</p>",
-                "confirmation": true,
-                "width": 600,
-                "height": 550,
-                "confirmText": "I Agree"
-              },
-              "url": "https://gis.aremi.data61.io/ANU_STORES/wms",
-              "opacity": 1,
-              "rectangle": {
-                "west": 112,
-                "south": -48,
-                "east": 155,
-                "north": -5
-              },
-              "layers": "all_reservoirs",
-              "featureInfoTemplate": {
-                "name": "{{Index}}{{#Dam_volume}}: {{Stored_Ene}} GWh {{/Dam_volume}}",
-                "template": "<h3>{{#Dam_volume}}Reservoir:{{/Dam_volume}} {{^Dam_volume}}Dam wall:{{/Dam_volume}} {{Index}}</h3><table>{{#Dam_volume}}  <tr>    <th>Stored energy:</th>    <td>{{Stored_Ene}} GWh</td>  </tr>{{/Dam_volume}}  <tr>    <th>Elevation:</th>    <td>{{Elevation_}} metres</td>  </tr>{{#Dam_volume}}  <tr>    <th>Water area:</th>    <td>{{Water_area}} hectares</td>  </tr>  <tr>    <th>Reservoir volume:&nbsp;</th>    <td>{{Reservoir_}} gigalitres</td>  </tr>  <tr>    <th>Dam length:</th>    <td>{{Dam_length}} metres</td>  </tr>  <tr>    <th>Dam area:</th>    <td>{{Dam_area_h}} hectares</td>  </tr>  <tr>    <th>Dam volume:</th>    <td>{{Dam_volume}} gigalitres</td>  </tr>  <tr>    <th>Water to rock ratio:</th>    <td>{{Water_rock}}</td>  </tr>{{/Dam_volume}}</table>"
-              },
-              "tileErrorHandlingOptions": {
-                "ignoreUnknownTileErrors": true
-              },
-              "id": "RqnKAv",
-              "shareKeys": [
-                "Root Group/Renewable Energy/Hydro/Storage/Australia Upper Reservoir Locations - ANU STORES"
-              ]
-            }
-          ]
-        },
-        {
-          "type": "gtfs",
-          "url": "https://api.transport.nsw.gov.au/v1/gtfs/vehiclepos/buses",
-          "image": "build/TerriaJS/images/icons/sydney_bus_icon_smaller.png",
-          "name": "NSW Live Transport - Buses",
-          "headers": [
-            {
-              "name": "Authorization",
-              "value": "apikey l4VnvZi4uQLSvD7lwN2ac7vIDJUJ3epYva4l"
-            }
-          ],
-          "refreshInterval": 5,
-          "featureInfoTemplate": {
-            "name": "{{vehicle_trip_bus_number}}",
-            "template": "<b>Bus:</b> {{route_short_name}}<br><b>Occupancy:</b> {{occupancy_status_str}}<br><b>Speed:</b> {{speed_km}} km/h<br><b style='padding-right: 5px'>Direction:</b> <span style='transform: rotate({{bearing}}deg); width: 10px; display: inline-block' aria-label='{{bearing}} degrees' role='img' title='{{bearing}} degrees'>&#x2B06;</div>"
-          },
-          "model": {
-            "url": "lowpoly_bus/scene.gltf",
-            "scale": 0.3048,
-            "maximumDistance": 500.0
-          }
-        },
-        {
-          "id": "QwErTyUiOp",
-          "type": "group",
-          "name": "Sentinel-2 cloudless world",
-          "members": [
-            {
-              "id": "lIvVnuKJA9",
-              "name": "Sentinel-2 cloudless world 2016",
-              "type": "wmts",
-              "url": "https://tiles.maps.eox.at/wmts/1.0.0/WMTSCapabilities.xml",
-              "layer": "s2cloudless_3857",
-              "style": "default",
-              "opacity": 1
-            },
-            {
-              "id": "jCJmccfll6",
-              "name": "Sentinel-2 cloudless world 2018",
-              "type": "wmts",
-              "url": "https://tiles.maps.eox.at/wmts/1.0.0/WMTSCapabilities.xml",
-              "layer": "s2cloudless-2018_3857",
-              "style": "default",
-              "opacity": 1
-            },
-            {
-              "id": "HrWLyyyo6V",
-              "name": "Sentinel-2 cloudless world 2019",
-              "type": "wmts",
-              "url": "https://tiles.maps.eox.at/wmts/1.0.0/WMTSCapabilities.xml",
-              "layer": "s2cloudless-2019_3857",
-              "style": "default",
-              "opacity": 1
-            },
-            {
-              "id": "B8gpm2I3gB",
-              "name": "Sentinel-2 cloudless world 2020",
-              "type": "wmts",
-              "url": "https://tiles.maps.eox.at/wmts/1.0.0/WMTSCapabilities.xml",
-              "layer": "s2cloudless-2020_3857",
-              "style": "default",
-              "opacity": 1
-            }
-          ]
-        },
-        {
-          "url": "http://services.ga.gov.au/gis/rest/services/GA_Surface_Geology/MapServer",
-          "type": "esri-mapServer",
-          "dataCustodian": "[Geoscience Australia](http://www.ga.gov.au/)",
-          "name": "Surface Geology",
-          "rectangle": { "west": 106, "south": -52, "east": 172, "north": -8 },
-          "info": [
-            {
-              "name": "Licence",
-              "content": "[Creative Commons Attribution 4.0 International (CC BY 4.0)](http://creativecommons.org/licenses/by/4.0/)"
-            }
-          ]
-        },
-        {
-          "id": "3chNzj13TB",
-          "type": "wms-group",
-          "name": "WMS layers for the Australian Renewable Energy Mapping Infrastructure project.",
-          "url": "https://gis.aremi.data61.io/bom/wms"
-        }
-      ]
-    },
-    {
-      "id": "kP9xV2LmQz",
-      "type": "group",
-      "name": "Basic Examples",
-      "isOpen": true,
-      "members": [
-        {
-          "id": "DL4Av6wY5h",
-          "type": "geojson",
-          "name": "GeoJSON Test",
-          "url": "test/bike_racks.geojson"
-        },
-        {
-          "name": "CSV",
-          "type": "group",
-          "members": [
-            {
-              "type": "csv",
-              "name": "CSV Test",
-              "id": "zrPtHVJcPi",
-              "url": "test/incidents_notime.csv"
-            },
-            {
-              "name": "ABC Photo Stories (2009-2014)",
-              "description": "Australia Broadcasting Company stories from 2009-2014 with accompanying photos.\n\nThis dataset demonstrates the ability to show users a custom feature info panel when they click on a feature on the map.",
-              "type": "csv",
-              "id": "cJiWroyAzU",
-              "url": "test/localphotostories20092014.csv",
-              "featureInfoTemplate": {
-                "template": "<div class='abc'><small>{{Date}}</small>{{#Primary image}}<figure><img src='{{Primary image}}'/><figcaption>{{Primary image caption}}</figcaption></figure>{{/Primary image}}<p><a target='_blank' href={{URL}}>Read More</a></div>"
-              }
-            },
-            {
-              "type": "csv",
-              "name": "Pacific Earthquakes (CSV)",
-              "url": "test/earthquakes.csv",
-              "activeStyle": "Magnitude",
-              "id": "u3nGNh"
-            },
-            {
-              "type": "csv",
-              "name": "Auto Incidents (CSV)",
-              "url": "test/incidents.csv",
-              "activeStyle": "incident_duration",
-              "defaultStyle": {
-                "color": {
-                  "binColors": [
-                    "rgba(0,0,200,1.0)",
-                    "rgba(200,200,200,1.00)",
-                    "rgba(200,0,0,1.00)"
-                  ],
-                  "numberOfBins": 3
-                }
-              },
-              "id": "xtjL6E"
-            },
-            {
-              "type": "csv",
-              "name": "All generation types",
-              "id": "54a553b4",
-              "info": [
-                {
-                  "name": "Description",
-                  "content": "The AEMO Actual Generation and Load data represents actual generation data for each scheduled generation unit, semi-scheduled generation unit, and non-scheduled generating systems (a non-scheduled generating system comprising non-scheduled generating units) for registered units in the National Electricity Market (NEM). The data is given in MegaWatt (MW). <br/> <br/>Detailed information about the AEMO Generation and Load data is available here: <br/> <br/>[http://aemo.com.au/Electricity/Data/Market-Management-System-MMS/Generation-and-Load](http://aemo.com.au/Electricity/Data/Market-Management-System-MMS/Generation-and-Load) <br/> <br/>Visualisation of AEMO current generation data is based on data files generated every 5 minutes available here: <br/> <br/>[http://www.nemweb.com.au/REPORTS/CURRENT/Dispatch_SCADA/](http://www.nemweb.com.au/REPORTS/CURRENT/Dispatch_SCADA/) <br/> <br/>Visualisation of AEMO historic data is based on daily data files available here: <br/> <br/>[http://www.nemweb.com.au/REPORTS/ARCHIVE/Dispatch_SCADA/](http://www.nemweb.com.au/REPORTS/ARCHIVE/Dispatch_SCADA/) <br/> <br/>AEMO provides a range of data. Raw data is provided in Comma Separated Values (CSV) flat file format to enable access to a range of market data. Recent files are stored in a directory for current reports, and older files are moved into the respective archive reports directory. <br/> <br/>All electricity data provided by AEMO is available here: <br/> <br/>[http://aemo.com.au/Electricity/Data](http://aemo.com.au/Electricity/Data)"
-                },
-                {
-                  "name": "Updates",
-                  "content": "The Actual Generation and Load data is updated in 5-minute intervals."
-                },
-                {
-                  "name": "Data Custodian",
-                  "content": "AEMO is the data custodian of electricity generation data displayed on AREMI. Please refer to attribution, licensing and copyrights provisions further on this page. <br/> <br/>The Australian Energy Market Operator (AEMO) was established by the Council of Australian Governments (COAG) to manage the National Electricity Market (NEM) and gas markets from 1 July 2009. <br/> <br/>AEMO’s core functions can be grouped into the following areas: 1) Electricity Market Operator; 2) Gas Markets Operator; 3) National Transmission Planner; 4) Transmission Services; 5) Energy Market Development. <br/> <br/>AEMO operates on a cost recovery basis as a corporate entity limited by guarantee under the Corporations Law. Its membership structure is split between government and industry, respectively 60 and 40 percent. Government members of AEMO include the Queensland, New South Wales, Victorian, South Australian and Tasmanian state governments, the Commonwealth and the Australian Capital Territory. <br/> <br/>As part of the role of managing the NEM and assisting industry, AEMO publishes electricity market data updated in 5 minute intervals and on a daily, monthly and annual basis. Categories of data published are: <br/> <br/>1) Price and demand; <br/>2) Forecast supply and demand; <br/>3) Market notices; <br/>4) Ancillary services; <br/>5) Network data; <br/>6) Pre-dispatch demand forecasting performance; <br/>7) Settlements; <br/>8) Market management system (MMS) (which includes Generation & Load data). <br/> <br/>More information on AEMO and services provided is available here: <br/> <br/>[http://aemo.com.au/About-AEMO](http://aemo.com.au/About-AEMO)"
-                },
-                {
-                  "name": "Licensing, Terms & Conditions",
-                  "content": "Australian Energy Market Operator (AEMO) is the data custodian for Generation & Load data sets, available on AEMO’s website. <br/><br/>AREMI is displaying the data under AEMO’s licencing and copyright conditions detailed below. <br/><br/>The data is provided for information only and is not intended for commercial use. AEMO does not guarantee the accuracy of the data or its availability at all times.<br/><br/>AEMO, or its licensors, are the owners of all copyright and all other intellectual property rights in the contents of the AEMO website (including text and images). Users may only use such contents for personal use or as authorised by AEMO. Here are the details of the AEMO’s copyright permissions: <br/><br/>AEMO Material comprises documents, reports, sound and video recordings and any other material created by or on behalf of AEMO and made publicly available by AEMO. All AEMO Material is protected by copyright under Australian law. A publication is protected even if it does not display the © symbol.  <br/><br/>In addition to the uses permitted under copyright laws, AEMO confirms its general permission for anyone to use AEMO Material for any purpose, but only with accurate and appropriate attribution of the relevant AEMO Material and AEMO as its author. There is no need to obtain specific permission to use AEMO Material in this way. Confidential documents and any reports commissioned by another person or body who may own the copyright in them and NOT AEMO Material, and these permissions do not apply to those documents. <br/><br/>More information on conditions of use of AEMO generated data and information is available on the AEMO website: [http://aemo.com.au/About-AEMO/Legal-Notices](http://aemo.com.au/About-AEMO/Legal-Notices)"
-                }
-              ],
-              "url": "https://services.aremi.data61.io/aemo/v6/csv/all",
-              "cacheDuration": "5m",
-              "rectangle": {
-                "west": 134,
-                "south": -47,
-                "east": 155,
-                "north": -13
-              },
-              "polling": {
-                "seconds": 300,
-                "shouldReplaceData": true
-              },
-              "columns": [
-                {
-                  "name": "Station Name",
-                  "type": "hidden"
-                },
-                {
-                  "name": "Participant",
-                  "type": "hidden"
-                },
-                {
-                  "name": "Physical Unit No.",
-                  "type": "hidden"
-                },
-                {
-                  "name": "Aggregation",
-                  "type": "hidden"
-                },
-                {
-                  "name": "DUID",
-                  "type": "hidden"
-                },
-                {
-                  "name": "CSV for last 24h",
-                  "type": "hidden"
-                },
-                {
-                  "name": "CSV for all data",
-                  "type": "hidden"
-                },
-                {
-                  "name": "Latest 24h generation",
-                  "type": "hidden"
-                },
-                {
-                  "name": "Unit Size (MW)",
-                  "type": "hidden"
-                }
-              ],
-              "activeStyle": "Current % of Max Cap",
-              "defaultColumn": {
-                "replaceWithZeroValues": [],
-                "replaceWithNullValues": ["-"]
-              },
-              "defaultStyle": {
-                "time": {
-                  "timeColumn": null
-                },
-                "color": {
-                  "nullColor": "rgba(255,255,255,0.1)",
-                  "nullLabel": "No value",
-                  "numberOfBins": 10,
-                  "binColors": [
-                    "rgb(94,79,162)",
-                    "rgb(50,136,189)",
-                    "rgb(102,194,165)",
-                    "rgb(171,221,164)",
-                    "rgb(230,245,152)",
-                    "rgb(254,224,139)",
-                    "rgb(253,174,97)",
-                    "rgb(244,109,67)",
-                    "rgb(213,62,79)",
-                    "rgb(158,1,66)"
-                  ]
-                }
-              },
-              "featureInfoTemplate": {
-                "name": "{{DUID}} - {{Station Name}}: {{Current % of Max Cap}}%",
-                "template": "<h3>{{Station Name}} ({{DUID}})</h3><p><strong>{{Participant}}</strong><div><strong>{{Current Output (MW)}}MW</strong> at {{Most Recent Output Time (AEST)}}</div><div><strong>{{Current % of Reg Cap}}%</strong> of {{Reg Cap (MW)}}MW registered capacity</div><div><strong>{{Current % of Max Cap}}%</strong> of {{Max Cap (MW)}}MW maximum capacity</div></p><table>  <tbody>    <tr>      <td>Category</td>      <td class='strong'>{{Category}}</td>    </tr>    <tr>      <td>Classification</td>      <td class='strong'>{{Classification}}</td>    </tr>    <tr>      <td>Fuel Source</td>      <td class='strong'>{{Fuel Source - Primary}} ({{Fuel Source - Descriptor}})</td>    </tr>    <tr>      <td>Technology Type</td>      <td class='strong'>{{Technology Type - Primary}} ({{Technology Type - Descriptor}})</td>    </tr>    <tr>      <td>Physical Unit No.</td>      <td class='strong'>{{Physical Unit No_}}</td>    </tr>    <tr>      <td>Unit Size (MW)</td>      <td class='strong'>{{Unit Size (MW)}}</td>    </tr>    <tr>      <td>Aggregation</td>      <td class='strong'>{{Aggregation}}</td>    </tr>    <tr>      <td>Region</td>      <td class='strong'>{{Region}}</td>    </tr>    <tr><td>Power generation</td><td><chart id='{{DUID}}' title='{{Station Name}} ({{DUID}})' poll-seconds='300' poll-replace='true' sources='https://services.aremi.data61.io/aemo/v6/duidcsv/{{#terria.urlEncodeComponent}}{{DUID}}{{/terria.urlEncodeComponent}}?offset=1D,https://services.aremi.data61.io/aemo/v6/duidcsv/{{#terria.urlEncodeComponent}}{{DUID}}{{/terria.urlEncodeComponent}}?offset=7D,https://services.aremi.data61.io/aemo/v6/duidcsv/{{#terria.urlEncodeComponent}}{{DUID}}{{/terria.urlEncodeComponent}}?offset=1M,https://services.aremi.data61.io/aemo/v6/duidcsv/{{#terria.urlEncodeComponent}}{{DUID}}{{/terria.urlEncodeComponent}}?offset=3M' source-names='1d,7d,1m,3m' downloads='https://services.aremi.data61.io/aemo/v6/duidcsv/{{#terria.urlEncodeComponent}}{{DUID}}{{/terria.urlEncodeComponent}}?offset=7D,https://services.aremi.data61.io/aemo/v6/duidcsv/{{#terria.urlEncodeComponent}}{{DUID}}{{/terria.urlEncodeComponent}}?offset=1M,https://services.aremi.data61.io/aemo/v6/duidcsv/{{#terria.urlEncodeComponent}}{{DUID}}{{/terria.urlEncodeComponent}}?offset=3M,https://services.aremi.data61.io/aemo/v6/duidcsv/{{#terria.urlEncodeComponent}}{{DUID}}{{/terria.urlEncodeComponent}}' download-names='7d,1m,3m,All available' preview-x-label='Last 24 hours' column-names='Time,Power Generation' column-units='Date,MW'></chart></td></tr>  </tbody></table>"
-              }
-            },
-            {
-              "name": "Charts",
-              "type": "group",
-              "members": [
-                {
-                  "name": "Sheep Stations",
-                  "type": "csv",
-                  "id": "lF2xGFgl7V",
-                  "url": "build/TerriaJS/test/csv/lat_lon_nullvalue.csv",
-                  "featureInfoTemplate": {
-                    "name": "Number {{value}}",
-                    "template": "<p>All sheep stations have the same time series plot.</p><chart src='build/TerriaJS/test/csv_nongeo/time_series.csv' column-units=',litres,horsepower' y-column='1'></chart>"
-                  }
-                },
-                {
-                  "id": "zdjwipNdnA",
-                  "name": "XY Plot",
-                  "type": "csv",
-                  "url": "build/TerriaJS/test/csv_nongeo/xy.csv"
-                },
-                {
-                  "id": "jiE3seDFUz",
-                  "name": "Time series",
-                  "type": "csv",
-                  "url": "build/TerriaJS/test/csv_nongeo/time_series.csv"
-                },
-                {
-                  "id": "xrD8v0H4cn",
-                  "name": "Train Stations",
-                  "type": "csv",
-                  "url": "build/TerriaJS/test/csv/lat_lon_nullvalue.csv",
-                  "featureInfoTemplate": {
-                    "name": "Number {{value}}",
-                    "template": "<p>All train stations have the same x-y plot.</p><chart src='build/TerriaJS/test/csv_nongeo/xy.csv'></chart>"
-                  }
-                },
-                {
-                  "id": "tBRj9qi1b6",
-                  "name": "Chart with inline data",
-                  "type": "csv",
-                  "url": "build/TerriaJS/test/csv/lat_lon_name_value.csv",
-                  "featureInfoTemplate": {
-                    "template": "<p>Chart with inline data</p><chart>x,y\n1,3\n5,10\n8,-2\n10,{{value}}\n</chart>"
-                  }
-                }
-              ]
-            },
-            {
-              "id": "vliQsF",
-              "type": "group",
-              "name": "Region mapping (CSV)",
-              "members": [
-                {
-                  "id": "hWvbL27nGK",
-                  "type": "terria-reference",
-                  "name": "Other ASGS 2021 region types",
-                  "url": "https://tile-test.terria.io/region-test-csvs/asgs-2021-leftovers-catalog.json",
-                  "isGroup": true
-                },
-                {
-                  "type": "csv",
-                  "name": "SEIFA 2011 (POA)",
-                  "url": "test/SEIFA_POA_2011.csv",
-                  "activeStyle": "Socio-economic_Disadvantage",
-                  "defaultStyle": {
-                    "color": {
-                      "binColors": ["rgba(0,0,0,1.00)", "rgba(0,200,0,1.0)"],
-                      "numberOfBins": 2
-                    }
-                  },
-                  "id": "xy7CLN"
-                },
-                {
-                  "type": "csv",
-                  "name": "2011 Census AUST (STE)",
-                  "url": "test/2011Census_AUST_STE.csv",
-                  "id": "gdXiXM"
-                },
-                {
-                  "type": "csv",
-                  "name": "2011 Census AUST (CED)",
-                  "url": "test/2011Census_AUST_CED.csv",
-                  "columns": [
-                    {
-                      "name": "ced",
-                      "regionType": "CED_CODE_2011"
-                    }
-                  ],
-                  "id": "5Gp6JZ"
-                },
-                {
-                  "type": "csv",
-                  "name": "2011 Census AUST (SA4)",
-                  "url": "test/2011Census_AUST_SA4.csv",
-                  "columns": [
-                    {
-                      "name": "sa4",
-                      "regionType": "SA4_2011"
-                    }
-                  ],
-                  "id": "IiYNss"
-                },
-                {
-                  "type": "csv",
-                  "name": "States STEM 2013",
-                  "url": "test/states_stem_2013.csv",
-                  "id": "wJJzvz"
-                },
-                {
-                  "type": "csv",
-                  "name": "Country Regions",
-                  "url": "test/countries.csv",
-                  "activeStyle": "ITU-T Telephone Code",
-                  "id": "xcEqRI"
-                },
-                {
-                  "type": "csv",
-                  "name": "Droughts by Country",
-                  "url": "test/droughts.csv",
-                  "activeStyle": "Total affected",
-                  "id": "WAx8gl"
-                },
-                {
-                  "type": "csv",
-                  "name": "State Mask Test",
-                  "url": "test/states_stem_2013.csv",
-                  "opacity": 1,
-                  "activeStyle": "Mask",
-                  "defaultStyle": {
-                    "color": {
-                      "binColors": ["rgba(0,0,0,0.0)", "rgba(0,0,0,1.0)"],
-                      "numberOfBins": 2
-                    }
-                  },
-                  "id": "3Wtr3E"
-                },
-                {
-                  "type": "csv",
-                  "name": "SA1_2021",
-                  "id": "ccbHOTMZnM",
-                  "url": "https://tile-test.terria.io/region-test-csvs/SA1_2021_SA1_2021.csv"
-                },
-                {
-                  "type": "csv",
-                  "name": "SA2_2021",
-                  "id": "K3VrITMGe4",
-                  "url": "https://tile-test.terria.io/region-test-csvs/SA2_2021_SA2_2021.csv"
-                },
-                {
-                  "type": "csv",
-                  "name": "SA2_NAME_2021",
-                  "id": "rWE8gKC7Pb",
-                  "url": "https://tile-test.terria.io/region-test-csvs/SA2_2021_SA2_NAME_2021.csv"
-                },
-                {
-                  "type": "csv",
-                  "name": "SA3_2021",
-                  "id": "PUvcYBKZRD",
-                  "url": "https://tile-test.terria.io/region-test-csvs/SA3_2021_SA3_2021.csv"
-                },
-                {
-                  "type": "csv",
-                  "name": "SA3_NAME_2021",
-                  "id": "zy1XT2Tozd",
-                  "url": "https://tile-test.terria.io/region-test-csvs/SA3_2021_SA3_NAME_2021.csv"
-                },
-                {
-                  "type": "csv",
-                  "name": "SA4_2021",
-                  "id": "XgfiF4hqub",
-                  "url": "https://tile-test.terria.io/region-test-csvs/SA4_2021_SA4_2021.csv"
-                },
-                {
-                  "type": "csv",
-                  "name": "SA4_NAME_2021",
-                  "id": "Ep0MRHLxMm",
-                  "url": "https://tile-test.terria.io/region-test-csvs/SA4_2021_SA4_NAME_2021.csv"
-                },
-                {
-                  "type": "csv",
-                  "name": "GCCSA_2021",
-                  "id": "JjiFvunrMF",
-                  "url": "https://tile-test.terria.io/region-test-csvs/GCCSA_2021_GCCSA_2021.csv"
-                },
-                {
-                  "type": "csv",
-                  "name": "GCCSA_NAME_2021",
-                  "id": "7wfxltvumA",
-                  "url": "https://tile-test.terria.io/region-test-csvs/GCCSA_2021_GCCSA_NAME_2021.csv"
-                },
-                {
-                  "type": "csv",
-                  "name": "LGA_2019",
-                  "id": "YSK6at0rVn",
-                  "url": "https://tile-test.terria.io/region-test-csvs/LGA_2019_LGA_2019.csv"
-                },
-                {
-                  "type": "csv",
-                  "name": "LGA_2021",
-                  "id": "VlepKgBjtp",
-                  "url": "https://tile-test.terria.io/region-test-csvs/LGA_2021_LGA_2021.csv"
-                }
-              ]
-            }
-          ]
-        },
-        {
-          "name": "KML/KMZ files",
-          "type": "group",
-          "members": [
-            {
-              "id": "GRdrd3M2KY",
-              "name": "Simple Test (KML)",
-              "type": "kml",
-              "url": "test/simple.kml"
-            },
-            {
-              "id": "Pdo7xbE1EF",
-              "name": "Vic Police (KML)",
-              "type": "kml",
-              "url": "test/vic_police.kml"
-            },
-            {
-              "id": "uIVB6p3eBm",
-              "name": "Vic Police (KMZ)",
-              "type": "kml",
-              "url": "test/vic_police.kmz"
-            }
-          ]
-        },
-        {
-          "name": "CZML files",
-          "type": "group",
-          "members": [
-            {
-              "id": "rd4YAInjh1",
-              "name": "Simple Test (CZML)",
-              "type": "czml",
-              "url": "test/simple.czml"
-            },
-            {
-              "id": "wqEHOmOnto",
-              "name": "Large feature info box (CZML)",
-              "type": "czml",
-              "url": "test/bigInfobox.czml"
-            },
-            {
-              "id": "1Zv1WlgUt0",
-              "name": "Embedded CZML",
-              "type": "czml",
-              "czmlData": [
-                {
-                  "id": "document",
-                  "version": "1.0"
-                },
-                {
-                  "position": {
-                    "cartographicDegrees": [133.0, -25.0, 0.0]
-                  },
-                  "point": {
-                    "pixelSize": 5,
-                    "color": {
-                      "rgba": [255, 0, 0, 255]
-                    }
-                  }
-                }
-              ]
-            }
-          ]
-        },
-        {
-          "name": "GeoJSON",
-          "type": "group",
-          "members": [
-            {
-              "name": "Test styled and unstyled features",
-              "type": "geojson",
-              "url": "build/TerriaJS/test/GeoJSON/test-styles.geojson"
-            },
-            {
-              "name": "Test overriding styled and unstyled features",
-              "type": "geojson",
-              "url": "build/TerriaJS/test/GeoJSON/test-styles.geojson",
-              "style": {
-                "marker-size": "200",
-                "marker-color": "#ff3333",
-                "marker-symbol": "rail"
-              }
-            },
-            {
-              "name": "Testing stroke styles applied to embedded unstyled point.",
-              "type": "geojson",
-              "url": "build/TerriaJS/test/GeoJSON/test-styles.geojson",
-              "style": {
-                "stroke-width": 20,
-                "stroke": "red",
-                "marker-size": "200"
-              },
-              "geoJsonData": {
-                "type": "FeatureCollection",
-                "features": [
-                  {
-                    "type": "Feature",
-                    "properties": {
-                      "name": "Thick red border, unspecified centre"
-                    },
-                    "geometry": {
-                      "type": "Point",
-                      "coordinates": [146.469, -40.83]
-                    }
-                  }
-                ]
-              }
-            }
-          ]
-        },
-        {
-          "name": "Small glTF 3D Models",
-          "description": "Demonstrations of adding 3D building data to the map using glTF.",
-          "type": "group",
-          "members": [
-            {
-              "name": "Smooth Geelong Buildings glTF Mini Demo",
-              "description": "geelong_mini_demo_bin_linux_v1.0-draft_x64.gltf was created using data made available from the [City of Greater Geelong](mailto:gis@geelongcity.vic.gov.au) under a Creative Commons license. The data used to create this demo was originally obtained via email in .skp format (> 100MB so not suitable for inclusion in this repo), however there is also a lower quality dataset of the same region available on data.gov.au in .kml/.dae format (this dataset does not seem to contain building textures).\n\nSee [readme.txt](test/3d/geelong/readme.txt) for more information.",
-              "attribution": "geelong_mini_demo_bin_linux_v1.0-draft_x64.gltf was created using a dataset obtained from the City of Greater Geelong. The original dataset is licensed under the CC BY 3.0 AU.",
-              "type": "czml",
-              "url": "test/3d/geelong/smooth.czml",
-              "rectangle": {
-                "west": 144.354,
-                "south": -38.147,
-                "east": 144.358,
-                "north": -38.15
-              }
-            },
-            {
-              "name": "Terrain Geelong Buildings glTF Mini Demo",
-              "description": "geelong_mini_demo_bin_linux_v1.0-draft_x64.gltf was created using data made available from the [City of Greater Geelong](mailto:gis@geelongcity.vic.gov.au) under a Creative Commons license. The data used to create this demo was originally obtained via email in .skp format (> 100MB so not suitable for inclusion in this repo), however there is also a lower quality dataset of the same region available on data.gov.au in .kml/.dae format (this dataset does not seem to contain building textures).\n\nSee [readme.txt](test/3d/geelong/readme.txt) for more information.",
-              "attribution": "geelong_mini_demo_bin_linux_v1.0-draft_x64.gltf was created using a dataset obtained from the City of Greater Geelong. The original dataset is licensed under the CC BY 3.0 AU.",
-              "type": "czml",
-              "url": "test/3d/geelong/terrain.czml",
-              "rectangle": {
-                "west": 144.354,
-                "south": -38.147,
-                "east": 144.358,
-                "north": -38.15
-              }
-            }
-          ]
-        }
-      ]
-    }
-  ],
-  "viewerMode": "3dSmooth",
-  "baseMaps": {
-=======
   "viewerMode": "3d",
   "baseMaps": {
     "enabledBaseMaps": ["esri-world-imagery", "osm", "Carto", "world-topo-map"],
@@ -771,7 +53,6 @@
         "image": "images/basemaps/world-topo-map2.png"
       }
     ],
->>>>>>> 28741fa6
     "defaultBaseMapId": "basemap-openstreetmap",
     "previewBaseMapId": "basemap-openstreetmap"
   }
