{
    "catalog": [
        {
            "name": "Test Data",
            "type": "group",
            "items": [
                {
                    "name": "Files",
                    "type": "group",
                    "items": [
                        {
                            "name": "Cemeteries (GeoJSON)",
                            "type": "geojson",
                            "url": "test/cemeteries.geojson"
                        },
                        {
                            "name": "Centrelink Sites (GME->GeoJSON)",
                            "type": "geojson",
                            "url": "test/gme.geojson"
                        },
                        {
                            "name": "Bike Racks (GeoJSON:reproj)",
                            "type": "geojson",
                            "url": "test/bike_racks.geojson"
                        },
                        {
                            "name": "Pacific Earthquakes (CSV)",
                            "type": "csv",
                            "url": "test/earthquakes.csv"
                        },
                        {
                            "name": "Auto Incidents (CSV)",
                            "type": "csv",
                            "url": "test/incidents.csv",
                            "tableStyle": {
                                "dataVariable": "incident_duration",
                                "scale": 1.2,
                                "scaleByValue": true,
                                "imageUrl": "test/images/pow32.png",
<<<<<<< HEAD
=======
                                "minDisplayValue": 0,
                                "maxDisplayValue": 1500,
                                "legendTicks": 4,
>>>>>>> e66f6396
                                "colorMap": [
                                    { "offset": 0.0, "color": "rgba(0,0,200,1.0)" },
                                    { "offset": 0.5, "color": "rgba(200,200,200,1.00)" },
                                    { "offset": 1.0, "color": "rgba(200,0,0,1.00)" }
                                ]
                            }
                        },
                        {
                            "name": "Auto Incidents No Time (CSV)",
                            "type": "csv",
                            "url": "test/incidents_notime.csv"
                        },
                        {
                            "name": "Simple Test (CZML)",
                            "type": "czml",
                            "url": "test/simple.czml"
                        },
                        {
                            "name": "Simple Test (KML)",
                            "type": "kml",
                            "url": "test/simple.kml"
                        },
                        {
                            "name": "Vic Police (KML)",
                            "type": "kml",
                            "url": "test/vic_police.kml"
                        },
                        {
                            "name": "Vic Police (KMZ)",
                            "type": "kml",
                            "url": "test/vic_police.kmz"
                        },
                        {
                            "name": "Route in England (GPX)",
                            "type": "gpx",
                            "url": "test/sample.gpx"
                        },
                        {
                            "name": "Airports (OGR->GeoJSON)",
                            "type": "ogr",
                            "url": "test/airports.zip"
                        },
                        {
                            "name": "Ferry Routes (GeoJSON via WFS)",
                            "type": "wfs",
                            "url": "http://www.ga.gov.au/gis/services/topography/Australian_Topography/MapServer/WFSServer",
                            "typeNames": "topography_Australian_Topography:Ferry_Routes"
                        },
                        {
                            "name": "SEIFA 2011 (POA)",
                            "type": "csv",
                            "url": "test/SEIFA_POA_2011.csv",
                            "tableStyle": {
                                "dataVariable": "Socio-economic_Disadvantage",
                                "regionVariable": "POA_CODE",
                                "regionType": "POA",
                                "colorMap": [
                                    { "offset": 0.0, "color": "rgba(0,0,0,1.00)" },
                                    { "offset": 1.0, "color": "rgba(0,200,0,1.0)" }
                                ]
                            }
                        },
                        {
                            "name": "NEXIS NSW 2012 (LGA)",
                            "type": "csv",
                            "url": "test/NSW_LGA_NEXIS_201212.csv"
                        },
                        {
                            "name": "2011 Census AUST (STE)",
                            "type": "csv",
                            "url": "test/2011Census_AUST_STE.csv"
                        },
                        {
                            "name": "2011 Census AUST (CED)",
                            "type": "csv",
                            "url": "test/2011Census_AUST_CED.csv"
                        },
                        {
                            "name": "2011 Census AUST (SA4)",
                            "type": "csv",
                            "url": "test/2011Census_AUST_SA4.csv"
                        },
                        {
                            "name": "Country Regions",
                            "type": "csv",
                            "url": "test/countries.csv",
                            "tableStyle": {
                                "dataVariable": "ITU-T Telephone Code"
                            }
                        },
                        {
                            "name": "Droughts by Country",
                            "type": "csv",
                            "url": "test/droughts.csv",
                            "tableStyle": {
                                "dataVariable": "Total affected",
                                "displayDuration" : 525600
                            }
                        },
                        {
                            "name": "Large feature info box (CZML)",
                            "type": "czml",
                            "url": "test/bigInfobox.czml"
                        },
                        {
                            "name": "State Mask Test",
                            "type": "csv",
                            "url": "test/states_stem_2013.csv",
                            "tableStyle": {
                                "dataVariable": "Mask",
                                "colorMap": [
                                    { "offset": 0.0, "color": "rgba(0,0,0,0.0)" },
                                    { "offset": 1.0, "color": "rgba(0,0,0,1.0)" }
                                ]
                            },
                            "keepOnTop": true,
                            "opacity": 1.0
                        }
                    ]
                },
                {
                    "name": "Tile Sets",
                    "type": "group",
                    "items": [
                        {
                            "name": "Topography",
                            "type": "esri-mapServer",
                            "url": "http://services.thelist.tas.gov.au/arcgis/rest/services/Basemaps/Topographic/ImageServer",
                            "legendUrl": "http://services.thelist.tas.gov.au/arcgis/rest/services/Basemaps/Topographic/ImageServer/legend",
                            "rectangle": [140, -44, 150, -40]
                        }
                    ]
                },
                {
                    "name": "Time-dynamic",
                    "type": "group",
                    "items": [
                        {
                            "name": "Chlorophyll-a concentration (monthly)",
                            "description": "...",
                            "abstract": "Chlorophyll-a, reflecting wavelengths in the green part of the visible light spectrum, is the substance that helps plants capture the sun’s energy. In the water, it indicates the presence of microscopic green algae (phytoplankton). While these plants are a natural part of the reef ecosystem, elevated numbers (a bloom) of phytoplankton signal elevated nutrient levels, especially nitrogen, in the water. Typical sources are runoff from excess fertiliser being applied to crops and, to a lesser extent in the Great Barrier Reef region, sewage contamination from urban areas.",
                            "layers": "Chl_MIM_mean",
                            "type": "wms",
                            "url": "http://ereeftds.bom.gov.au/ereefs/tds/wms/ereefs/mwq_gridAgg_P1M",
                            "getFeatureInfoAsGeoJson": false,
                            "parameters": {
                              "ABOVEMAXCOLOR":"0xAF324B",
                              "BELOWMINCOLOR":"transparent",
                              "COLORSCALERANGE":"0,1",
                              "FORMAT":"image/png",
                              "LOGSCALE":"false",
                              "NUMCOLORBANDS":"16",
                              "PALETTE":"mwq_chl",
                              "STYLES":"boxfill/mwq_chl",
                              "TRANSPARENT":"true",
                              "VERSION":"1.1.1"
                            }
                        }
                    ]
                },
                {
                    "name": "Empty Group",
                    "type": "group"
                }
            ]
        },
        {
            "name": "Test Providers",
            "type": "group",
            "items": [
                {
                    "name": "Topography (GA)",
                    "type": "wfs-getCapabilities",
                    "url": "http://www.ga.gov.au/gis/services/topography/Australian_Topography/MapServer/WFSServer"
                },
                {
                    "name": "data.gov.au",
                    "url": "http://data.gov.au/geoserver/ows",
                    "type": "wfs-getCapabilities"
                },
                {
                    "name": "Western Australia",
                    "url": "http://www2.landgate.wa.gov.au/ows/wfspublic_4326/wfs",
                    "type": "wfs-getCapabilities"
                }
            ]
        },
        {
            "name": "Empty Group",
            "type": "group"
        }
    ]
}<|MERGE_RESOLUTION|>--- conflicted
+++ resolved
@@ -37,12 +37,9 @@
                                 "scale": 1.2,
                                 "scaleByValue": true,
                                 "imageUrl": "test/images/pow32.png",
-<<<<<<< HEAD
-=======
                                 "minDisplayValue": 0,
                                 "maxDisplayValue": 1500,
                                 "legendTicks": 4,
->>>>>>> e66f6396
                                 "colorMap": [
                                     { "offset": 0.0, "color": "rgba(0,0,200,1.0)" },
                                     { "offset": 0.5, "color": "rgba(200,200,200,1.00)" },
